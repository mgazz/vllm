# SPDX-License-Identifier: Apache-2.0

import time
from collections import defaultdict
from contextlib import contextmanager
from dataclasses import dataclass
from typing import TYPE_CHECKING, Any, Optional, Union

import torch
import torch.distributed as dist

import vllm.envs as envs
from vllm.config import ParallelConfig, VllmConfig
from vllm.logger import init_logger

if TYPE_CHECKING:
    from vllm.attention.backends.abstract import AttentionMetadata

logger = init_logger(__name__)

track_batchsize: bool = envs.VLLM_LOG_BATCHSIZE_INTERVAL >= 0
last_logging_time: float = 0
forward_start_time: float = 0
batchsize_logging_interval: float = envs.VLLM_LOG_BATCHSIZE_INTERVAL
batchsize_forward_time: defaultdict = defaultdict(list)


@dataclass
class DPMetadata:
    max_tokens_across_dp_cpu: torch.Tensor
    cu_tokens_across_dp_cpu: torch.Tensor

    @staticmethod
    def num_tokens_across_dp(num_tokens: int, dp_size: int,
                             dp_rank: int) -> torch.Tensor:
        """
        Gather the num_tokens across all DP ranks and return results in a
        CPU tensor of size dp_size.
        """
        num_tokens_across_dp = [0] * dp_size
        num_tokens_across_dp[dp_rank] = num_tokens
        num_tokens_tensor = torch.tensor(num_tokens_across_dp,
                                         device="cpu",
                                         dtype=torch.int32)
        from vllm.distributed.parallel_state import get_dp_group
        dist.all_reduce(num_tokens_tensor, group=get_dp_group().cpu_group)
        return num_tokens_tensor

    @staticmethod
    def make(parallel_config: ParallelConfig, attn_metadata: Any,
             num_tokens: int) -> "DPMetadata":

        assert parallel_config.data_parallel_size > 1
        dp_size = parallel_config.data_parallel_size
        dp_rank = parallel_config.data_parallel_rank
        if attn_metadata is not None and hasattr(attn_metadata,
                                                 "num_prefill_tokens"):
            # for v0 attention backends
            batchsize = attn_metadata.num_prefill_tokens + \
                attn_metadata.num_decode_tokens
        else:
            # for v1 attention backends or no attn_metadata
            batchsize = num_tokens

        num_tokens_tensor = DPMetadata.num_tokens_across_dp(
            batchsize, dp_size, dp_rank)
        max_tokens_across_dp_cpu = torch.max(num_tokens_tensor)
        cu_tokens_across_dp_cpu = torch.cumsum(num_tokens_tensor, dim=0)
        return DPMetadata(max_tokens_across_dp_cpu, cu_tokens_across_dp_cpu)


@dataclass
class ForwardContext:
    # copy from vllm_config.compilation_config.static_forward_context
    no_compile_layers: dict[str, Any]
    """
    Type AttentionMetadata for v0, 
    Type Dict[str, AttentionMetadata] for v1, map from layer_name of each 
    attention layer to its attention metadata
    set dynamically for each forward pass
    """
    attn_metadata: Union["AttentionMetadata", dict[str, "AttentionMetadata"]]
    # TODO: remove after making all virtual_engines share the same kv cache
    virtual_engine: int  # set dynamically for each forward pass
    # set dynamically for each forward pass
    dp_metadata: Optional[DPMetadata] = None
    seq_lens: Optional[torch.Tensor] = None


_forward_context: Optional[ForwardContext] = None


def get_forward_context() -> ForwardContext:
    """Get the current forward context."""
    assert _forward_context is not None, (
        "Forward context is not set. "
        "Please use `set_forward_context` to set the forward context.")
    return _forward_context


@contextmanager
def set_forward_context(attn_metadata: Any,
                        vllm_config: VllmConfig,
                        virtual_engine: int = 0,
<<<<<<< HEAD
                        num_tokens: int = 0,
                        seq_lens: Optional[torch.Tensor] = None):
=======
                        num_tokens: Optional[int] = None):
>>>>>>> 432ec992
    """A context manager that stores the current forward context,
    can be attention metadata, etc.
    Here we can inject common logic for every model forward pass.
    """
    global forward_start_time
    need_to_track_batchsize = track_batchsize and attn_metadata is not None
    if need_to_track_batchsize:
        forward_start_time = time.perf_counter()
    dp_metadata: Optional[DPMetadata] = None
    if vllm_config.parallel_config.data_parallel_size > 1 and (
            attn_metadata is not None or num_tokens is not None):
        dp_metadata = DPMetadata.make(vllm_config.parallel_config,
                                      attn_metadata, num_tokens or 0)

    global _forward_context
    prev_context = _forward_context
    _forward_context = ForwardContext(
        no_compile_layers=vllm_config.compilation_config.
        static_forward_context,
        virtual_engine=virtual_engine,
        attn_metadata=attn_metadata,
        dp_metadata=dp_metadata,
        seq_lens=seq_lens)

    try:
        yield
    finally:
        global last_logging_time, batchsize_logging_interval
        if need_to_track_batchsize:
            if hasattr(attn_metadata, "num_prefill_tokens"):
                # for v0 attention backends
                batchsize = attn_metadata.num_prefill_tokens + \
                    attn_metadata.num_decode_tokens
            else:
                # for v1 attention backends
                batchsize = num_tokens
            # we use synchronous scheduling right now,
            # adding a sync point here should not affect
            # scheduling of the next batch
            from vllm.platforms import current_platform
            synchronize = current_platform.synchronize
            if synchronize is not None:
                synchronize()
            now = time.perf_counter()
            # time measurement is in milliseconds
            batchsize_forward_time[batchsize].append(
                (now - forward_start_time) * 1000)
            if now - last_logging_time > batchsize_logging_interval:
                last_logging_time = now
                forward_stats = []
                for bs, times in batchsize_forward_time.items():
                    if len(times) <= 1:
                        # can be cudagraph / profiling run
                        continue
                    medium = torch.quantile(torch.tensor(times), q=0.5).item()
                    medium = round(medium, 2)
                    forward_stats.append((bs, len(times), medium))
                forward_stats.sort(key=lambda x: x[1], reverse=True)
                if forward_stats:
                    logger.info(("Batchsize forward time stats "
                                 "(batchsize, count, median_time(ms)): %s"),
                                forward_stats)

        _forward_context = prev_context<|MERGE_RESOLUTION|>--- conflicted
+++ resolved
@@ -102,12 +102,8 @@
 def set_forward_context(attn_metadata: Any,
                         vllm_config: VllmConfig,
                         virtual_engine: int = 0,
-<<<<<<< HEAD
-                        num_tokens: int = 0,
+                        num_tokens: Optional[int] = None,
                         seq_lens: Optional[torch.Tensor] = None):
-=======
-                        num_tokens: Optional[int] = None):
->>>>>>> 432ec992
     """A context manager that stores the current forward context,
     can be attention metadata, etc.
     Here we can inject common logic for every model forward pass.
