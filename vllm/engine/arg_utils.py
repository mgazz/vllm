--- conflicted
+++ resolved
@@ -1291,21 +1291,6 @@
                                recommend_to_remove=False)
             return False
 
-<<<<<<< HEAD
-        # Some quantization is not compatible with torch.compile.
-        V1_UNSUPPORTED_QUANT = ["gguf"]
-        if model_config.quantization in V1_UNSUPPORTED_QUANT:
-            _raise_or_fallback(
-                feature_name=f"--quantization {model_config.quantization}",
-                recommend_to_remove=False)
-=======
-        # No Embedding Models so far.
-        if model_config.task not in ["generate"]:
-            _raise_or_fallback(feature_name=f"--task {model_config.task}",
-                               recommend_to_remove=False)
->>>>>>> 58738772
-            return False
-
         # No Mamba or Encoder-Decoder so far.
         if not model_config.is_v1_compatible:
             _raise_or_fallback(feature_name=model_config.architectures,
