# SPDX-License-Identifier: Apache-2.0
# SPDX-FileCopyrightText: Copyright contributors to the vLLM project

# Copyright 2025 The vLLM team.
# Copyright 2025 IBM.
#
# Licensed under the Apache License, Version 2.0 (the "License");
# you may not use this file except in compliance with the License.
# You may obtain a copy of the License at
#
#     http://www.apache.org/licenses/LICENSE-2.0
#
# Unless required by applicable law or agreed to in writing, software
# distributed under the License is distributed on an "AS IS" BASIS,
# WITHOUT WARRANTIES OR CONDITIONS OF ANY KIND, either express or implied.
# See the License for the specific language governing permissions and
# limitations under the License.
"""Inference-only IBM/NASA Prithvi Geospatial model."""
from collections.abc import Iterable, Mapping, Sequence
from typing import Optional, Union

import torch
import torch.nn as nn
from transformers import BatchFeature

from vllm.config import VllmConfig
from vllm.model_executor.layers.pooler import (AllPool, PoolerHead,
                                               PoolerIdentity, SimplePooler)
from vllm.model_executor.model_loader.weight_utils import default_weight_loader
from vllm.model_executor.models.interfaces import (
    IsAttentionFree, SupportsMultiModalWithRawInput)
from vllm.model_executor.models.utils import AutoWeightsLoader
from vllm.multimodal import MULTIMODAL_REGISTRY
from vllm.multimodal.inputs import (MultiModalDataDict, MultiModalFieldConfig,
                                    MultiModalFieldElem, MultiModalInputs,
                                    MultiModalKwargs, MultiModalKwargsItem,
                                    MultiModalSharedField, PlaceholderRange)
from vllm.multimodal.parse import MultiModalDataItems
from vllm.multimodal.processing import (BaseMultiModalProcessor,
                                        BaseProcessingInfo, PromptUpdate)
from vllm.multimodal.profiling import BaseDummyInputsBuilder
from vllm.sequence import IntermediateTensors


class PrithviGeoSpatialMAEProcessingInfo(BaseProcessingInfo):

    def get_supported_mm_limits(self) -> Mapping[str, Optional[int]]:
        return {"image": None}


class PrithviGeoSpatialMAEInputBuilder(
        BaseDummyInputsBuilder[PrithviGeoSpatialMAEProcessingInfo]):

    def get_dummy_text(self, mm_counts: Mapping[str, int]) -> str:
        return ""

    def get_dummy_mm_data(
        self,
        seq_len: int,
        mm_counts: Mapping[str, int],
    ) -> MultiModalDataDict:
        # This model input is fixed and is in the form of a torch Tensor.
        # The size of pixel_values might change in the cases where we resize
        # the input but never exceeds the dimensions below.
        return {
            "pixel_values": torch.full((6, 512, 512), 1.0,
                                       dtype=torch.float16),
            "location_coords": torch.full((1, 2), 1.0, dtype=torch.float16),
        }


class PrithviGeoSpatialMAEMultiModalProcessor(BaseMultiModalProcessor):

    def _get_mm_fields_config(
        self,
        hf_inputs: BatchFeature,
        hf_processor_mm_kwargs: Mapping[str, object],
    ) -> Mapping[str, MultiModalFieldConfig]:
        return dict(
            pixel_values=MultiModalFieldConfig.shared(batch_size=1,
                                                      modality="image"),
            location_coords=MultiModalFieldConfig.shared(batch_size=1,
                                                         modality="image"),
        )

    def _get_prompt_updates(
        self,
        mm_items: MultiModalDataItems,
        hf_processor_mm_kwargs: Mapping[str, object],
        out_mm_kwargs: MultiModalKwargs,
    ) -> Sequence[PromptUpdate]:
        return []

    def apply(
        self,
        prompt: Union[str, list[int]],
        mm_data: MultiModalDataDict,
        hf_processor_mm_kwargs: Mapping[str, object],
        tokenization_kwargs: Optional[Mapping[str, object]] = None,
        return_mm_hashes: bool = False,
    ) -> MultiModalInputs:
        mm_kwargs = {}

        for k, v in mm_data.items():
            mm_kwargs[k] = v
        mm_place_holders = {"image": [PlaceholderRange(offset=0, length=0)]}

        multimodal_kwargs_items = [
            MultiModalKwargsItem.from_elems([
                MultiModalFieldElem(modality="image",
                                    key=key,
                                    data=data,
                                    field=MultiModalSharedField(1))
                for key, data in mm_kwargs.items()
            ])
        ]

        return MultiModalInputs(
            type="multimodal",
            prompt=prompt,
            prompt_token_ids=[1],
            mm_kwargs=MultiModalKwargs.from_items(multimodal_kwargs_items),
            mm_hashes=None,
            mm_placeholders=mm_place_holders,
        )


@MULTIMODAL_REGISTRY.register_processor(
    PrithviGeoSpatialMAEMultiModalProcessor,
    info=PrithviGeoSpatialMAEProcessingInfo,
    dummy_inputs=PrithviGeoSpatialMAEInputBuilder)
<<<<<<< HEAD
class PrithviGeoSpatialMAE(nn.Module, IsAttentionFree,
                           SupportsMultiModalWithRawInput):
    """ Prithvi Masked Autoencoder"""
=======
class PrithviGeoSpatialMAE(nn.Module, IsAttentionFree, SupportsMultiModal,
                           SupportsV0Only):
    """Prithvi Masked Autoencoder"""

    is_pooling_model = True
>>>>>>> 45badd05

    @classmethod
    def get_placeholder_str(cls, modality: str, i: int) -> Optional[str]:
        if modality.startswith("image"):
            return None

        raise ValueError("Only image modality is supported")

    def _instantiate_model(self, config: dict) -> Optional[nn.Module]:

        # We might be able/need to support different tasks with this same model
        if config["task_args"]["task"] == "SemanticSegmentationTask":
            from terratorch.cli_tools import SemanticSegmentationTask
            task = SemanticSegmentationTask(
                config["model_args"],
                config["task_args"]["model_factory"],
                loss=config["task_args"]["loss"],
                lr=config["task_args"]["lr"],
                ignore_index=config["task_args"]["ignore_index"],
                optimizer=config["task_args"]["optimizer"],
                optimizer_hparams=config["optimizer_params"],
                scheduler=config["task_args"]["scheduler"],
                scheduler_hparams=config["scheduler_params"],
                plot_on_val=config["task_args"]["plot_on_val"],
                freeze_decoder=config["task_args"]["freeze_decoder"],
                freeze_backbone=config["task_args"]["freeze_backbone"])

            return task.model
        else:
            return None

    def __init__(self, vllm_config: VllmConfig, prefix: str = ""):
        super().__init__()

        # the actual model is dynamically instantiated using terratorch
        # allowing us to perform changes to the model architecture
        # at startup time (e.g., change the model decoder class.)
        self.model = self._instantiate_model(
            vllm_config.model_config.hf_config.to_dict()["pretrained_cfg"])
        if self.model is None:
            raise ValueError(
                "Unsupported task. "
                "Only SemanticSegmentationTask is supported for now "
                "by PrithviGeospatialMAE.")

        self.pooler = SimplePooler(AllPool(), PoolerHead(PoolerIdentity()))

    def _parse_and_validate_multimodal_data(
            self, **kwargs) -> tuple[torch.Tensor, Optional[torch.Tensor]]:

        pixel_values = kwargs.pop("pixel_values", None)
        if not isinstance(pixel_values, torch.Tensor):
            raise ValueError(f"Incorrect type of pixel_values. "
                             f"Got type: {type(pixel_values)}")

        location_coords = kwargs.pop("location_coords", None)
        if not isinstance(location_coords, torch.Tensor):
            raise ValueError(f"Incorrect type of location_coords. "
                             f"Got type: {type(location_coords)}")
        location_coords = torch.unbind(location_coords, dim=0)[0]
        if location_coords.shape == torch.Size([0]):
            location_coords = None

        return pixel_values, location_coords

    def get_input_embeddings(self, input_ids: torch.Tensor) -> torch.Tensor:
        # We do not really use any input tokens and therefore no embeddings
        # to be calculated. However, due to the mandatory token ids in
        # the input prompt we pass one token and the size of the dummy
        #  embedding tensors must reflect that.
        return torch.empty((input_ids.shape[0], 0))

    def forward(
        self,
        input_ids: Optional[torch.Tensor],
        positions: torch.Tensor,
        intermediate_tensors: Optional[IntermediateTensors] = None,
        inputs_embeds: Optional[torch.Tensor] = None,
        **kwargs: object,
    ):
        pixel_values, location_coords = (
            self._parse_and_validate_multimodal_data(**kwargs))
        model_output = self.model(pixel_values,
                                  location_coords=location_coords)

        return model_output.output

<<<<<<< HEAD
    def pooler(
        self,
        hidden_states: torch.Tensor,
        pooling_metadata: PoolingMetadata,
    ) -> Optional[PoolerOutput]:
        return PoolerOutput([
            PoolingSequenceGroupOutput(hidden_state)
            for hidden_state in hidden_states
        ])

=======
>>>>>>> 45badd05
    def load_weights(self, weights: Iterable[tuple[str,
                                                   torch.Tensor]]) -> set[str]:
        params_list = []
        model_buffers = dict(self.named_buffers())
        loaded_buffers = []
        for key, value in weights:
            if key == "state_dict":
                weights_to_parse = value
                for name, weight in weights_to_parse.items():
                    if "pos_embed" in name:
                        continue

                    if "_timm_module." in name:
                        name = name.replace("_timm_module.", "")

                    # this model requires a couple of buffers to be loaded
                    # that are not loadable with the AutoWeightsLoader
                    if name in model_buffers:
                        if "_timm_module." in name:
                            name = name.replace("_timm_module.", "")
                        buffer = model_buffers[name]
                        weight_loader = getattr(buffer, "weight_loader",
                                                default_weight_loader)
                        weight_loader(buffer, weight)
                        loaded_buffers.append(name)
                    else:
                        params_list.append((name, weight))
                break

        # Load the remaining model parameters
        loader = AutoWeightsLoader(self)
        autoloaded_weights = loader.load_weights(params_list)

        return autoloaded_weights.union(set(loaded_buffers))<|MERGE_RESOLUTION|>--- conflicted
+++ resolved
@@ -28,7 +28,7 @@
                                                PoolerIdentity, SimplePooler)
 from vllm.model_executor.model_loader.weight_utils import default_weight_loader
 from vllm.model_executor.models.interfaces import (
-    IsAttentionFree, SupportsMultiModalWithRawInput)
+    IsAttentionFree, MultiModalEmbeddings, SupportsMultiModalWithRawInput)
 from vllm.model_executor.models.utils import AutoWeightsLoader
 from vllm.multimodal import MULTIMODAL_REGISTRY
 from vllm.multimodal.inputs import (MultiModalDataDict, MultiModalFieldConfig,
@@ -129,17 +129,12 @@
     PrithviGeoSpatialMAEMultiModalProcessor,
     info=PrithviGeoSpatialMAEProcessingInfo,
     dummy_inputs=PrithviGeoSpatialMAEInputBuilder)
-<<<<<<< HEAD
+
 class PrithviGeoSpatialMAE(nn.Module, IsAttentionFree,
                            SupportsMultiModalWithRawInput):
     """ Prithvi Masked Autoencoder"""
-=======
-class PrithviGeoSpatialMAE(nn.Module, IsAttentionFree, SupportsMultiModal,
-                           SupportsV0Only):
-    """Prithvi Masked Autoencoder"""
 
     is_pooling_model = True
->>>>>>> 45badd05
 
     @classmethod
     def get_placeholder_str(cls, modality: str, i: int) -> Optional[str]:
@@ -205,7 +200,9 @@
 
         return pixel_values, location_coords
 
-    def get_input_embeddings(self, input_ids: torch.Tensor) -> torch.Tensor:
+    def get_input_embeddings(self, input_ids: torch.Tensor,
+                             multimodal_embeddings: Optional[MultiModalEmbeddings] = None,
+    ) -> torch.Tensor:
         # We do not really use any input tokens and therefore no embeddings
         # to be calculated. However, due to the mandatory token ids in
         # the input prompt we pass one token and the size of the dummy
@@ -227,19 +224,6 @@
 
         return model_output.output
 
-<<<<<<< HEAD
-    def pooler(
-        self,
-        hidden_states: torch.Tensor,
-        pooling_metadata: PoolingMetadata,
-    ) -> Optional[PoolerOutput]:
-        return PoolerOutput([
-            PoolingSequenceGroupOutput(hidden_state)
-            for hidden_state in hidden_states
-        ])
-
-=======
->>>>>>> 45badd05
     def load_weights(self, weights: Iterable[tuple[str,
                                                    torch.Tensor]]) -> set[str]:
         params_list = []
