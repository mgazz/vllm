--- conflicted
+++ resolved
@@ -12,6 +12,7 @@
 from vllm.compilation.decorators import support_torch_compile
 from vllm.config import CacheConfig, PoolerConfig, VllmConfig
 from vllm.distributed import get_tensor_model_parallel_world_size
+from vllm.forward_context import get_forward_context
 from vllm.model_executor.layers.activation import get_act_fn
 from vllm.model_executor.layers.linear import (ColumnParallelLinear,
                                                QKVParallelLinear,
@@ -56,6 +57,7 @@
     def forward(
         self,
         input_ids: torch.Tensor,
+        seq_lens: torch.Tensor,
         position_ids: torch.Tensor,
         token_type_ids: Optional[torch.Tensor] = None,
     ) -> torch.Tensor:
@@ -340,10 +342,13 @@
         if inputs_embeds is not None:
             hidden_states = inputs_embeds
         else:
-            hidden_states = self.embeddings(input_ids=input_ids,
-                                            position_ids=position_ids,
-                                            token_type_ids=token_type_ids)
-
+            attn_metadata = get_forward_context().attn_metadata
+            assert hasattr(attn_metadata, "seq_lens_tensor")
+            hidden_states = self.embeddings(
+                input_ids=input_ids,
+                seq_lens=attn_metadata.seq_lens_tensor,
+                position_ids=position_ids,
+                token_type_ids=token_type_ids)
         return self.encoder(hidden_states)
 
     def load_weights(self, weights: Iterable[tuple[str,
@@ -410,15 +415,9 @@
         intermediate_tensors: Optional[IntermediateTensors] = None,
         inputs_embeds: Optional[torch.Tensor] = None,
     ) -> torch.Tensor:
-<<<<<<< HEAD
-        return self.model(input_ids=input_ids,
-                          position_ids=positions,
-                          token_type_ids=token_type_ids,
-                          inputs_embeds=inputs_embeds,
-                          intermediate_tensors=intermediate_tensors)
-=======
         hidden_states = self.model(input_ids=input_ids,
                                    position_ids=positions,
+                                   token_type_ids=token_type_ids,
                                    inputs_embeds=inputs_embeds,
                                    intermediate_tensors=intermediate_tensors)
 
@@ -426,7 +425,6 @@
         # otherwise precision will be lost significantly
         hidden_states = hidden_states.to(torch.float32)
         return hidden_states
->>>>>>> 02658c2d
 
     def pooler(
         self,
