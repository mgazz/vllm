# SPDX-License-Identifier: Apache-2.0

from __future__ import annotations

from dataclasses import dataclass
from typing import TYPE_CHECKING, Optional

if TYPE_CHECKING:
    import numpy as np
    import numpy.typing as npt

    from vllm.distributed.kv_transfer.kv_connector.v1.base import (
        KVConnectorMetadata)
    from vllm.lora.request import LoRARequest
    from vllm.multimodal.inputs import MultiModalKwargs, PlaceholderRange
    from vllm.pooling_params import PoolingParams
    from vllm.sampling_params import SamplingParams
    from vllm.v1.request import Request


@dataclass
class NewRequestData:

    req_id: str
    prompt_token_ids: list[int]
<<<<<<< HEAD
    token_type_ids: Optional[list[int]]
    prompt: Optional[str]
=======
>>>>>>> cfe45320
    mm_inputs: list[MultiModalKwargs]
    mm_hashes: list[str]
    mm_positions: list[PlaceholderRange]
    sampling_params: Optional[SamplingParams]
    pooling_params: Optional[PoolingParams]
    block_ids: list[int]
    num_computed_tokens: int
    lora_request: Optional[LoRARequest]

    @classmethod
    def from_request(
        cls,
        request: Request,
        block_ids: list[int],
    ) -> NewRequestData:
        return cls(
            req_id=request.request_id,
            prompt_token_ids=request.prompt_token_ids,
<<<<<<< HEAD
            token_type_ids=request.token_type_ids,
            prompt=request.prompt,
=======
>>>>>>> cfe45320
            mm_inputs=request.mm_inputs,
            mm_hashes=request.mm_hashes,
            mm_positions=request.mm_positions,
            sampling_params=request.sampling_params,
            pooling_params=request.pooling_params,
            block_ids=block_ids,
            num_computed_tokens=request.num_computed_tokens,
            lora_request=request.lora_request,
        )


@dataclass
class CachedRequestData:

    req_id: str
    # If resumed_from_preemption is False, new_block_ids will be appended to
    # the request's block IDs. If True, new_block_ids will be used as the
    # request's block IDs instead of appending to the existing block IDs.
    resumed_from_preemption: bool
    new_token_ids: list[int]
    new_block_ids: list[int]
    num_computed_tokens: int

    @classmethod
    def from_request(
        cls,
        request: Request,
        resumed_from_preemption: bool,
        new_token_ids: list[int],
        new_block_ids: list[int],
    ) -> CachedRequestData:
        return cls(
            req_id=request.request_id,
            resumed_from_preemption=resumed_from_preemption,
            new_token_ids=new_token_ids,
            new_block_ids=new_block_ids,
            num_computed_tokens=request.num_computed_tokens,
        )


@dataclass
class SchedulerOutput:

    # list of the requests that are scheduled for the first time.
    # We cache the request's data in each worker process, so that we don't
    # need to re-send it every scheduling step.
    scheduled_new_reqs: list[NewRequestData]
    # list of the requests that have been scheduled before.
    # Since the request's data is already cached in the worker processes,
    # we only send the diff to minimize the communication cost.
    scheduled_cached_reqs: list[CachedRequestData]

    # req_id -> num_scheduled_tokens
    # Number of tokens scheduled for each request.
    num_scheduled_tokens: dict[str, int]
    # Total number of tokens scheduled for all requests.
    # Equal to sum(num_scheduled_tokens.values())
    total_num_scheduled_tokens: int
    # req_id -> spec_token_ids
    # If a request does not have any spec decode tokens, it will not be
    # included in the dictionary.
    scheduled_spec_decode_tokens: dict[str, list[int]]
    # req_id -> encoder input indices that need processing.
    # E.g., if a request has [0, 1], it could mean the vision encoder needs
    # to process that the request's 0-th and 1-th images in the current step.
    scheduled_encoder_inputs: dict[str, list[int]]
    # Number of common prefix blocks for all requests.
    # This can be used for cascade attention.
    num_common_prefix_blocks: int

    # Request IDs that are finished in between the previous and the current
    # steps. This is used to notify the workers about the finished requests
    # so that they can free the cached states for those requests.
    finished_req_ids: set[str]
    # list of (req_id, encoder_input_index) tuples.
    # Used to free the encoder cache.
    free_encoder_input_ids: list[tuple[str, int]]

    # Dict of request ids to their index within the batch
    # for filling the next token bitmask
    structured_output_request_ids: dict[str, int]
    # the bitmask for the whole batch
    grammar_bitmask: Optional[npt.NDArray[np.int32]]

    # KV Cache Connector metadata.
    kv_connector_metadata: Optional[KVConnectorMetadata] = None<|MERGE_RESOLUTION|>--- conflicted
+++ resolved
@@ -23,11 +23,7 @@
 
     req_id: str
     prompt_token_ids: list[int]
-<<<<<<< HEAD
     token_type_ids: Optional[list[int]]
-    prompt: Optional[str]
-=======
->>>>>>> cfe45320
     mm_inputs: list[MultiModalKwargs]
     mm_hashes: list[str]
     mm_positions: list[PlaceholderRange]
@@ -46,11 +42,7 @@
         return cls(
             req_id=request.request_id,
             prompt_token_ids=request.prompt_token_ids,
-<<<<<<< HEAD
             token_type_ids=request.token_type_ids,
-            prompt=request.prompt,
-=======
->>>>>>> cfe45320
             mm_inputs=request.mm_inputs,
             mm_hashes=request.mm_hashes,
             mm_positions=request.mm_positions,
