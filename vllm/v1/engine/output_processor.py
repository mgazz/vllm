--- conflicted
+++ resolved
@@ -31,33 +31,17 @@
 
     def __init__(self, output_kind: RequestOutputKind):
         self.aggregate = output_kind == RequestOutputKind.DELTA
-<<<<<<< HEAD
-        self.output: Optional[Union[RequestOutput,
-                                    PoolingRequestOutput]] = None
+        self.output: Optional[Union[RequestOutput, PoolingRequestOutput,
+                                    Exception]] = None
         self.ready = asyncio.Event()
 
-    def put(self, output: Union[RequestOutput, PoolingRequestOutput]) -> None:
-        if self.output is None:
-            self.output = output
-            self.ready.set()
-        elif self.aggregate:
-            # Coalesce the outputs in delta case.
-            cast(RequestOutput, self.output).add(cast(RequestOutput, output))
-        else:
-            # Just replace latest in non-delta case.
-            self.output = output
-
-    async def get(self) -> Union[RequestOutput, PoolingRequestOutput]:
-=======
-        self.output: Optional[Union[RequestOutput, Exception]] = None
-        self.ready = asyncio.Event()
-
-    def put(self, output: Union[RequestOutput, Exception]) -> None:
+    def put(self, output: Union[RequestOutput, PoolingRequestOutput,
+                                Exception]) -> None:
         """Non-blocking put operation."""
         if self.output is None or isinstance(output, Exception):
             self.output = output
             self.ready.set()
-        elif isinstance(self.output, RequestOutput):
+        elif isinstance(self.output, (RequestOutput, PoolingRequestOutput)):
             if self.aggregate:
                 # Coalesce the outputs in delta case.
                 self.output.add(output)
@@ -65,9 +49,8 @@
                 # Just replace latest in non-delta case.
                 self.output = output
 
-    async def get(self) -> RequestOutput:
+    async def get(self) -> Union[RequestOutput, PoolingRequestOutput]:
         """Get operation blocks on put event."""
->>>>>>> c69bf4ee
         while (output := self.output) is None:
             await self.ready.wait()
         self.output = None
@@ -76,13 +59,9 @@
             raise output
         return output
 
-<<<<<<< HEAD
     def get_nowait(
             self) -> Optional[Union[RequestOutput, PoolingRequestOutput]]:
-=======
-    def get_nowait(self) -> Optional[RequestOutput]:
         """Non-blocking get operation."""
->>>>>>> c69bf4ee
         output = self.output
         if output is not None:
             self.output = None
