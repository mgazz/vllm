# SPDX-License-Identifier: Apache-2.0

import asyncio
from collections.abc import Iterable
from dataclasses import dataclass
<<<<<<< HEAD
from typing import Optional, Union, cast
=======
from typing import Any, Optional, Union
>>>>>>> 72a3f6b8

import torch

from vllm.outputs import (CompletionOutput, PoolingOutput,
                          PoolingRequestOutput, RequestOutput)
from vllm.sampling_params import RequestOutputKind
from vllm.transformers_utils.tokenizer import AnyTokenizer
from vllm.transformers_utils.tokenizer_group import TokenizerGroup
from vllm.v1.engine import EngineCoreOutput, EngineCoreRequest, FinishReason
from vllm.v1.engine.detokenizer import IncrementalDetokenizer
from vllm.v1.engine.logprobs import LogprobsProcessor
from vllm.v1.engine.parallel_sampling import ParentRequest
from vllm.v1.metrics.stats import (IterationStats, LoRARequestStates,
                                   RequestStateStats)


class RequestOutputCollector:
    """
    Collects streamed RequestOutputs per individual request,
    for hand-off to the consuming asyncio generate task.

    When streaming deltas, RequestOutputs are merged if the
    producer gets ahead of the consumer.
    """

    def __init__(self, output_kind: RequestOutputKind):
        self.aggregate = output_kind == RequestOutputKind.DELTA
        self.output: Optional[Union[RequestOutput, PoolingRequestOutput,
                                    Exception]] = None
        self.ready = asyncio.Event()

    def put(self, output: Union[RequestOutput, PoolingRequestOutput,
                                Exception]) -> None:
        """Non-blocking put operation."""
        if self.output is None or isinstance(output, Exception):
            self.output = output
            self.ready.set()
        elif isinstance(self.output, (RequestOutput, PoolingRequestOutput)):
            # This ensures that request outputs with different request indexes
            # (if n > 1) do not override each other.
            self.output.add(output, aggregate=self.aggregate)

    async def get(self) -> Union[RequestOutput, PoolingRequestOutput]:
        """Get operation blocks on put event."""
        while (output := self.output) is None:
            await self.ready.wait()
        self.output = None
        self.ready.clear()
        if isinstance(output, Exception):
            raise output
        return output

    def get_nowait(
            self) -> Optional[Union[RequestOutput, PoolingRequestOutput]]:
        """Non-blocking get operation."""
        output = self.output
        if output is not None:
            self.output = None
            self.ready.clear()
        if isinstance(output, Exception):
            raise output
        return output


@dataclass
class OutputProcessorOutput:

    request_outputs: list[Union[RequestOutput, PoolingRequestOutput]]
    reqs_to_abort: list[str]


class RequestState:

    def __init__(
        self,
        request_id: str,
        parent_req: Optional[ParentRequest],
        request_index: int,
        lora_name: Optional[str],
        output_kind: RequestOutputKind,
        prompt: Optional[str],
        prompt_token_ids: list[int],
        logprobs_processor: Optional[LogprobsProcessor],
        detokenizer: Optional[IncrementalDetokenizer],
        max_tokens_param: Optional[int],
        arrival_time: float,
        queue: Optional[RequestOutputCollector],
        log_stats: bool,
    ):
        self.request_id = request_id
        self.parent_req = parent_req
        self.request_index = request_index
        self.lora_name = lora_name
        self.output_kind = output_kind
        self.prompt = prompt
        self.prompt_token_ids = prompt_token_ids
        self.prompt_len = len(prompt_token_ids)
        self.logprobs_processor = logprobs_processor
        self.detokenizer = detokenizer
        self.max_tokens_param = max_tokens_param
        self.is_prefilling = True
        self.queue = queue

        self.stats = RequestStateStats(
            arrival_time=arrival_time) if log_stats else None

    @classmethod
    def from_new_request(
        cls,
        tokenizer: AnyTokenizer,
        request: EngineCoreRequest,
        prompt: Optional[str],
        parent_req: Optional[ParentRequest],
        request_index: int,
        queue: Optional[RequestOutputCollector],
        log_stats: bool,
    ) -> "RequestState":

        if sampling_params := request.sampling_params:
            if not sampling_params.detokenize:
                tokenizer = None
            output_kind = sampling_params.output_kind
            logprobs_processor = LogprobsProcessor.from_new_request(
                tokenizer=tokenizer,
                request=request,
            )
            detokenizer = IncrementalDetokenizer.from_new_request(
                tokenizer=tokenizer,
                request=request,
            )
            max_tokens_param = sampling_params.max_tokens
        else:
            logprobs_processor = None
            detokenizer = None
            max_tokens_param = None
            assert request.pooling_params is not None
            output_kind = request.pooling_params.output_kind

        return cls(
            request_id=request.request_id,
            parent_req=parent_req,
            request_index=request_index,
            lora_name=(request.lora_request.name
                       if request.lora_request is not None else None),
            output_kind=output_kind,
            prompt=prompt,
            prompt_token_ids=request.prompt_token_ids,
            logprobs_processor=logprobs_processor,
            detokenizer=detokenizer,
            max_tokens_param=max_tokens_param,
            arrival_time=request.arrival_time,
            queue=queue,
            log_stats=log_stats,
        )

    def make_request_output(
        self,
        new_token_ids: list[int],
        pooling_output: Optional[torch.Tensor],
        finish_reason: Optional[FinishReason],
        stop_reason: Union[int, str, None],
<<<<<<< HEAD
    ) -> Optional[Union[RequestOutput, PoolingRequestOutput]]:
=======
        kv_transfer_params: Optional[dict[str, Any]] = None,
    ) -> Optional[RequestOutput]:
>>>>>>> 72a3f6b8

        finished = finish_reason is not None
        final_only = self.output_kind == RequestOutputKind.FINAL_ONLY

        if not finished and final_only:
            # Only the final output is required in FINAL_ONLY mode.
            return None

        request_id = self.request_id
        if pooling_output is not None:
            return self._new_request_output(
                request_id, [self._new_pooling_output(pooling_output)],
                finished)

        output = self._new_completion_output(new_token_ids, finish_reason,
                                             stop_reason)

        if self.parent_req is None:
            outputs = [output]
        else:
            request_id, outputs, finished = self.parent_req.get_outputs(
                request_id, output)
            if not outputs:
                return None

        return self._new_request_output(request_id, outputs, finished,
                                        kv_transfer_params)

    def _new_request_output(
        self,
        request_id: str,
        outputs: Union[list[CompletionOutput], list[PoolingOutput]],
        finished: bool,
<<<<<<< HEAD
    ) -> Union[RequestOutput, PoolingRequestOutput]:

        if isinstance(outputs[0], PoolingOutput):
            assert len(outputs) == 1
            return PoolingRequestOutput(
                request_id=request_id,
                outputs=outputs[0],
                prompt_token_ids=self.prompt_token_ids,
                finished=finished,
            )
        assert self.logprobs_processor is not None
=======
        kv_transfer_params: Optional[dict[str, Any]] = None,
    ) -> RequestOutput:

>>>>>>> 72a3f6b8
        if self.output_kind == RequestOutputKind.DELTA:
            # Side effect: logprobs processor forgets prompt logprobs
            prompt_logprobs = self.logprobs_processor.pop_prompt_logprobs()
        else:
            prompt_logprobs = self.logprobs_processor.prompt_logprobs

        return RequestOutput(
            request_id=request_id,
            prompt=self.prompt,
            prompt_token_ids=self.prompt_token_ids,
            prompt_logprobs=prompt_logprobs,
            outputs=cast(list[CompletionOutput], outputs),
            finished=finished,
            kv_transfer_params=kv_transfer_params,
        )

    def _new_completion_output(
        self,
        token_ids: list[int],
        finish_reason: Optional[FinishReason],
        stop_reason: Union[int, str, None],
    ) -> CompletionOutput:

        assert self.detokenizer is not None
        assert self.logprobs_processor is not None
        finished = finish_reason is not None
        delta = self.output_kind == RequestOutputKind.DELTA

        # Prepare text and token_ids, based on delta mode
        text = self.detokenizer.get_next_output_text(finished, delta)
        if not delta:
            token_ids = self.detokenizer.output_token_ids

        # Prepare logprobs, based on delta mode
        logprobs = self.logprobs_processor.logprobs
        if delta and logprobs:
            logprobs = logprobs[-len(token_ids):]

        return CompletionOutput(
            index=self.request_index,
            text=text,
            token_ids=token_ids,
            logprobs=logprobs,
            cumulative_logprob=self.logprobs_processor.cumulative_logprob,
            finish_reason=str(finish_reason) if finished else None,
            stop_reason=stop_reason if finished else None)

    def _new_pooling_output(
        self,
        pooling_output: torch.Tensor,
    ) -> PoolingOutput:

        return PoolingOutput(data=pooling_output)


class OutputProcessor:
    """Process EngineCoreOutputs into RequestOutputs."""

    def __init__(
        self,
        tokenizer: TokenizerGroup,
        log_stats: bool,
    ):
        self.log_stats = log_stats
        self.tokenizer = tokenizer
        self.request_states: dict[str, RequestState] = {}
        self.parent_requests: dict[str, ParentRequest] = {}
        self.lora_states = LoRARequestStates()

    def get_num_unfinished_requests(self):
        return len(self.request_states)

    def has_unfinished_requests(self) -> bool:
        return len(self.request_states) > 0

    def propagate_error(self, e: Exception):
        """Propagate error to all generate() tasks."""

        for _, state in self.request_states.items():
            assert state.queue is not None
            state.queue.put(e)

    def abort_requests(
        self,
        request_ids: Iterable[str],
    ) -> list[str]:
        request_ids_to_abort = []
        for request_id in request_ids:
            req_state = self.request_states.pop(request_id, None)
            if req_state is not None:
                self.lora_states.abort_request(req_state)
                request_ids_to_abort.append(request_id)
            else:
                parent = self.parent_requests.pop(request_id, None)
                if parent and parent.child_requests:
                    self.abort_requests(parent.child_requests)
                    request_ids_to_abort.extend(parent.child_requests)
        return request_ids_to_abort

    def add_request(
        self,
        request: EngineCoreRequest,
        prompt: Optional[str],
        parent_req: Optional[ParentRequest] = None,
        request_index: int = 0,
        queue: Optional[RequestOutputCollector] = None,
    ) -> None:
        request_id = request.request_id
        if request_id in self.request_states:
            raise ValueError(f"Request id {request_id} already running.")

        req_state = RequestState.from_new_request(
            tokenizer=self.tokenizer.get_lora_tokenizer(request.lora_request),
            request=request,
            prompt=prompt,
            parent_req=parent_req,
            request_index=request_index,
            queue=queue,
            log_stats=self.log_stats)
        self.request_states[request_id] = req_state
        self.lora_states.add_request(req_state)
        if parent_req:
            self.parent_requests[parent_req.request_id] = parent_req

    def process_outputs(
        self,
        engine_core_outputs: list[EngineCoreOutput],
        engine_core_timestamp: Optional[float] = None,
        iteration_stats: Optional[IterationStats] = None,
    ) -> OutputProcessorOutput:
        """
        Process the EngineCoreOutputs:
        1) Compute stats for logging
        2) Detokenize
        3) Create and handle RequestOutput objects:
            * If there is a queue (for usage with AsyncLLM), 
              put the RequestOutput objects into the queue for
              handling by the per-request generate() tasks.

            * If there is no queue (for usage with LLMEngine), 
              return a list of RequestOutput objects.

        NOTE FOR DEVELOPERS

        vLLM V1 minimizes the number of python loops over the full
        batch to ensure system overheads are minimized. This is the 
        only function that should loop over EngineCoreOutputs.

        If you need to touch every element of the batch, do it from
        within the loop below.
        """

        request_outputs: list[Union[RequestOutput, PoolingRequestOutput]] = []
        reqs_to_abort: list[str] = []
        for engine_core_output in engine_core_outputs:
            req_id = engine_core_output.request_id
            req_state = self.request_states.get(req_id)
            if req_state is None:
                # Ignore output for already-aborted request.
                continue

            # 1) Compute stats for this iteration.
            self._update_stats_from_output(req_state, engine_core_output,
                                           engine_core_timestamp,
                                           iteration_stats)

            new_token_ids = engine_core_output.new_token_ids
            pooling_output = engine_core_output.pooling_output
            finish_reason = engine_core_output.finish_reason
            stop_reason = engine_core_output.stop_reason
            kv_transfer_params = engine_core_output.kv_transfer_params

            req_state.is_prefilling = False

            if pooling_output is None:
                assert req_state.detokenizer is not None
                assert req_state.logprobs_processor is not None
                # 2) Detokenize the token ids into text and perform stop checks.
                stop_string = req_state.detokenizer.update(
                    new_token_ids, finish_reason == FinishReason.STOP)
                if stop_string:
                    finish_reason = FinishReason.STOP
                    stop_reason = stop_string

                # 3) Compute sample and prompt logprobs for request,
                # if required.
                req_state.logprobs_processor.update_from_output(
                    engine_core_output)

            # 4) Create and handle RequestOutput objects.
            if request_output := req_state.make_request_output(
<<<<<<< HEAD
                    new_token_ids, pooling_output, finish_reason, stop_reason):
=======
                    new_token_ids, finish_reason, stop_reason,
                    kv_transfer_params):
>>>>>>> 72a3f6b8
                if req_state.queue is not None:
                    # AsyncLLM: put into queue for handling by generate().
                    req_state.queue.put(request_output)
                else:
                    # LLMEngine: return list of RequestOutputs.
                    request_outputs.append(request_output)

            # Free completed requests.
            if finish_reason is not None:
                self.request_states.pop(req_id)
                # Remove parent request if applicable.
                parent_req = req_state.parent_req
                if parent_req and not parent_req.child_requests:
                    self.parent_requests.pop(parent_req.request_id, None)
                if not engine_core_output.finished:
                    # If req not finished in EngineCore, but Detokenizer
                    # detected stop string, abort needed in EngineCore.
                    reqs_to_abort.append(req_id)

                # Track per-request stats
                self._update_stats_from_finished(req_state, finish_reason,
                                                 iteration_stats)

        self.lora_states.update_iteration_stats(iteration_stats)

        return OutputProcessorOutput(
            request_outputs=request_outputs,
            reqs_to_abort=reqs_to_abort,
        )

    def _update_stats_from_output(self, req_state: RequestState,
                                  engine_core_output: EngineCoreOutput,
                                  engine_core_timestamp: Optional[float],
                                  iteration_stats: Optional[IterationStats]):
        if iteration_stats is None:
            return

        lora_stats = self.lora_states.get_stats(req_state)

        assert engine_core_timestamp is not None
        assert req_state.stats is not None
        iteration_stats.update_from_output(engine_core_output,
                                           engine_core_timestamp,
                                           req_state.is_prefilling,
                                           req_state.prompt_len,
                                           req_state.stats, lora_stats)

    def _update_stats_from_finished(self, req_state: RequestState,
                                    finish_reason: Optional[FinishReason],
                                    iteration_stats: Optional[IterationStats]):
        if iteration_stats is None:
            return

        assert finish_reason is not None
        assert req_state.stats is not None
        iteration_stats.update_from_finished_request(
            finish_reason=finish_reason,
            num_prompt_tokens=len(req_state.prompt_token_ids),
            max_tokens_param=req_state.max_tokens_param,
            req_stats=req_state.stats)
        self.lora_states.finish_request(req_state)

        ParentRequest.observe_finished_request(
            req_state.parent_req, iteration_stats,
            req_state.stats.num_generation_tokens)<|MERGE_RESOLUTION|>--- conflicted
+++ resolved
@@ -3,11 +3,7 @@
 import asyncio
 from collections.abc import Iterable
 from dataclasses import dataclass
-<<<<<<< HEAD
-from typing import Optional, Union, cast
-=======
-from typing import Any, Optional, Union
->>>>>>> 72a3f6b8
+from typing import Any, Optional, Union, cast
 
 import torch
 
@@ -169,12 +165,8 @@
         pooling_output: Optional[torch.Tensor],
         finish_reason: Optional[FinishReason],
         stop_reason: Union[int, str, None],
-<<<<<<< HEAD
+        kv_transfer_params: Optional[dict[str, Any]] = None,
     ) -> Optional[Union[RequestOutput, PoolingRequestOutput]]:
-=======
-        kv_transfer_params: Optional[dict[str, Any]] = None,
-    ) -> Optional[RequestOutput]:
->>>>>>> 72a3f6b8
 
         finished = finish_reason is not None
         final_only = self.output_kind == RequestOutputKind.FINAL_ONLY
@@ -200,15 +192,14 @@
             if not outputs:
                 return None
 
-        return self._new_request_output(request_id, outputs, finished,
-                                        kv_transfer_params)
+        return self._new_request_output(request_id, outputs, finished)
 
     def _new_request_output(
         self,
         request_id: str,
         outputs: Union[list[CompletionOutput], list[PoolingOutput]],
         finished: bool,
-<<<<<<< HEAD
+        kv_transfer_params: Optional[dict[str, Any]] = None,
     ) -> Union[RequestOutput, PoolingRequestOutput]:
 
         if isinstance(outputs[0], PoolingOutput):
@@ -220,11 +211,6 @@
                 finished=finished,
             )
         assert self.logprobs_processor is not None
-=======
-        kv_transfer_params: Optional[dict[str, Any]] = None,
-    ) -> RequestOutput:
-
->>>>>>> 72a3f6b8
         if self.output_kind == RequestOutputKind.DELTA:
             # Side effect: logprobs processor forgets prompt logprobs
             prompt_logprobs = self.logprobs_processor.pop_prompt_logprobs()
@@ -416,12 +402,8 @@
 
             # 4) Create and handle RequestOutput objects.
             if request_output := req_state.make_request_output(
-<<<<<<< HEAD
-                    new_token_ids, pooling_output, finish_reason, stop_reason):
-=======
-                    new_token_ids, finish_reason, stop_reason,
+                    new_token_ids, pooling_output, finish_reason, stop_reason,
                     kv_transfer_params):
->>>>>>> 72a3f6b8
                 if req_state.queue is not None:
                     # AsyncLLM: put into queue for handling by generate().
                     req_state.queue.put(request_output)
