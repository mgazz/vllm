--- conflicted
+++ resolved
@@ -55,12 +55,8 @@
     # Detokenizer, but set to None when it is added to EngineCoreClient.
     prompt: Optional[str]
     prompt_token_ids: list[int]
-<<<<<<< HEAD
     token_type_ids: Optional[list[int]]
-    mm_inputs: Optional[list[MultiModalKwargs]]
-=======
     mm_inputs: Optional[Sequence[Optional[MultiModalKwargs]]]
->>>>>>> 98d01d3c
     mm_hashes: Optional[list[str]]
     mm_placeholders: Optional[list[PlaceholderRange]]
     sampling_params: Optional[SamplingParams]
