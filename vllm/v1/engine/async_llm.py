--- conflicted
+++ resolved
@@ -60,6 +60,8 @@
                 "AsyncLLMEngine.from_vllm_config(...) or explicitly set "
                 "VLLM_USE_V1=0 or 1 and report this issue on Github.")
 
+        assert start_engine_loop
+
         self.model_config = vllm_config.model_config
         self.vllm_config = vllm_config
         self.log_requests = log_requests
@@ -195,15 +197,10 @@
     ) -> RequestOutputCollector:
         """Add new request to the AsyncLLM."""
 
-<<<<<<< HEAD
-        is_pooling = isinstance(params, PoolingParams)
-=======
         if self.errored:
             raise EngineDeadError()
 
-        assert isinstance(params, SamplingParams), \
-            "Pooling is not supported in V1"
->>>>>>> c69bf4ee
+        is_pooling = isinstance(params, PoolingParams)
 
         # Create a new output collector for the request.
         queue = RequestOutputCollector(output_kind=params.output_kind)
@@ -315,57 +312,11 @@
                 logger.info("Request %s failed (engine dead).", request_id)
             raise
 
-<<<<<<< HEAD
-        try:
-            while True:
-
-                # 1) Pull EngineCoreOutputs from the EngineCore.
-                outputs = await self.engine_core.get_output_async()
-                num_outputs = len(outputs.outputs)
-
-                iteration_stats = IterationStats() if (
-                    self.log_stats and num_outputs) else None
-
-                # Split outputs into chunks of at most
-                # VLLM_V1_OUTPUT_PROC_CHUNK_SIZE, so that we don't block the
-                # event loop for too long.
-                if num_outputs <= VLLM_V1_OUTPUT_PROC_CHUNK_SIZE:
-                    slices = (outputs.outputs, )
-                else:
-                    slices = np.array_split(
-                        outputs.outputs,
-                        cdiv(num_outputs, VLLM_V1_OUTPUT_PROC_CHUNK_SIZE))
-
-                for i, outputs_slice in enumerate(slices):
-                    # 2) Process EngineCoreOutputs.
-                    processed_outputs = self.output_processor.process_outputs(
-                        outputs_slice, outputs.timestamp, iteration_stats)
-                    # NOTE: RequestOutputs are pushed to their queues.
-                    assert not processed_outputs.request_outputs
-
-                    # Allow other asyncio tasks to run between chunks
-                    if i + 1 < len(slices):
-                        await asyncio.sleep(0)
-
-                    # 3) Abort any reqs that finished due to stop strings.
-                    await self.engine_core.abort_requests_async(
-                        processed_outputs.reqs_to_abort)
-
-                # 4) Logging.
-                # TODO(rob): make into a coroutine and launch it in
-                # background thread once Prometheus overhead is non-trivial.
-                self._record_stats(
-                    engine_index=outputs.engine_index,
-                    scheduler_stats=outputs.scheduler_stats,
-                    iteration_stats=iteration_stats,
-                )
-=======
         # Request validation error.
         except ValueError:
             if self.log_requests:
                 logger.info("Request %s failed (bad request).", request_id)
             raise
->>>>>>> c69bf4ee
 
         # Unexpected error in the generate() task (possibly recoverable).
         except Exception as e:
@@ -452,6 +403,7 @@
         stat_loggers: list[StatLoggerBase],
         scheduler_stats: SchedulerStats,
         iteration_stats: Optional[IterationStats],
+        engine_index: int = 0,
     ):
         """static so that it can be used from the output_handler task
         without a circular ref to AsyncLLM."""
@@ -487,9 +439,7 @@
             # We start the output_handler on the first call to generate() so
             # we can call __init__ before the event loop, which enables us
             # to handle startup failure gracefully in the OpenAI server.
-            if self.output_handler is None:
-                self.output_handler = asyncio.create_task(
-                    self._run_output_handler())
+            self._run_output_handler()
 
             q = await self.add_request(
                 request_id,
@@ -513,12 +463,32 @@
                 finished = out.finished
                 yield out
 
-        # If the request is disconnected by the client, the
-        # generate() task will be canceled. So, we abort the
-        # request if we end up here.
+        # If the request is disconnected by the client, generate()
+        # is cancelled. So, we abort the request if we end up here.
         except asyncio.CancelledError:
             await self.abort(request_id)
+            if self.log_requests:
+                logger.info("Request %s aborted.", request_id)
             raise
+
+        # Engine is dead. Do not abort since we shut down.
+        except EngineDeadError:
+            if self.log_requests:
+                logger.info("Request %s failed (engine dead).", request_id)
+            raise
+
+        # Request validation error.
+        except ValueError:
+            if self.log_requests:
+                logger.info("Request %s failed (bad request).", request_id)
+            raise
+
+        # Unexpected error in the generate() task (possibly recoverable).
+        except Exception as e:
+            await self.abort(request_id)
+            if self.log_requests:
+                logger.info("Request %s failed.", request_id)
+            raise EngineGenerateError() from e
 
     async def get_vllm_config(self) -> VllmConfig:
         return self.vllm_config
