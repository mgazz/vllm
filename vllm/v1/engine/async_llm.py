--- conflicted
+++ resolved
@@ -80,8 +80,6 @@
                 "AsyncLLMEngine.from_vllm_config(...) or explicitly set "
                 "VLLM_USE_V1=0 or 1 and report this issue on Github.")
 
-        assert start_engine_loop
-
         self.model_config = vllm_config.model_config
         self.vllm_config = vllm_config
         self.log_requests = log_requests
@@ -222,13 +220,8 @@
             request_id, prompt, params, arrival_time, lora_request,
             trace_headers, prompt_adapter_request, priority)
 
-<<<<<<< HEAD
         if is_pooling or params.n == 1:
-            await self._add_request(request, None, 0, queue)
-=======
-        if params.n == 1:
             await self._add_request(request, prompt_str, None, 0, queue)
->>>>>>> cfe45320
             return queue
 
         # Fan out child requests (for n>1).
@@ -421,7 +414,6 @@
         stat_loggers: list[StatLoggerBase],
         scheduler_stats: SchedulerStats,
         iteration_stats: Optional[IterationStats],
-        engine_index: int = 0,
     ):
         """static so that it can be used from the output_handler task
         without a circular ref to AsyncLLM."""
