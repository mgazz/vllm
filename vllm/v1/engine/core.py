# SPDX-License-Identifier: Apache-2.0
import os
import queue
import signal
import sys
import threading
import time
from collections import deque
from concurrent.futures import Future
from contextlib import ExitStack
from inspect import isclass, signature
from logging import DEBUG
from typing import Any, Callable, Optional, TypeVar, Union

import msgspec
import zmq
import zmq.asyncio

from vllm.config import ParallelConfig, VllmConfig
from vllm.distributed import stateless_destroy_torch_distributed_process_group
from vllm.executor.multiproc_worker_utils import _add_prefix
from vllm.logger import init_logger
from vllm.logging_utils.dump_input import dump_engine_exception
from vllm.lora.request import LoRARequest
from vllm.transformers_utils.config import (
    maybe_register_config_serialize_by_value)
from vllm.utils import make_zmq_socket, resolve_obj_by_qualname
from vllm.v1.core.kv_cache_utils import (get_kv_cache_config,
                                         unify_kv_cache_configs)
from vllm.v1.core.sched.interface import SchedulerInterface
from vllm.v1.core.sched.output import SchedulerOutput
from vllm.v1.core.sched.scheduler import Scheduler as V1Scheduler
from vllm.v1.engine import (EngineCoreOutputs, EngineCoreRequest,
                            EngineCoreRequestType, UtilityOutput)
from vllm.v1.engine.mm_input_cache import MirroredProcessingCache
from vllm.v1.executor.abstract import Executor
<<<<<<< HEAD
from vllm.v1.kv_cache_interface import AttentionSpec, KVCacheConfig
=======
from vllm.v1.kv_cache_interface import KVCacheConfig
from vllm.v1.metrics.stats import SchedulerStats
>>>>>>> 432ec992
from vllm.v1.outputs import ModelRunnerOutput
from vllm.v1.request import Request, RequestStatus
from vllm.v1.serial_utils import MsgpackDecoder, MsgpackEncoder
from vllm.v1.structured_output import StructuredOutputManager
from vllm.v1.utils import EngineHandshakeMetadata, EngineZmqAddresses
from vllm.version import __version__ as VLLM_VERSION

logger = init_logger(__name__)

POLLING_TIMEOUT_S = 2.5
HANDSHAKE_TIMEOUT_MINS = 5

_R = TypeVar('_R')  # Return type for collective_rpc


class EngineCore:
    """Inner loop of vLLM's Engine."""

    def __init__(self,
                 vllm_config: VllmConfig,
                 executor_class: type[Executor],
                 log_stats: bool,
                 executor_fail_callback: Optional[Callable] = None):

        # plugins need to be loaded at the engine/scheduler level too
        from vllm.plugins import load_general_plugins
        load_general_plugins()

        self.vllm_config = vllm_config
        logger.info("Initializing a V1 LLM engine (v%s) with config: %s",
                    VLLM_VERSION, vllm_config)

        self.log_stats = log_stats

        # Setup Model.
        self.model_executor = executor_class(vllm_config)
        if executor_fail_callback is not None:
            self.model_executor.register_failure_callback(
                executor_fail_callback)

        # Setup KV Caches and update CacheConfig after profiling.
        num_gpu_blocks, num_cpu_blocks, kv_cache_config = \
            self._initialize_kv_caches(vllm_config)

        vllm_config.cache_config.num_gpu_blocks = num_gpu_blocks
        vllm_config.cache_config.num_cpu_blocks = num_cpu_blocks

        self.structured_output_manager = StructuredOutputManager(vllm_config)

        # Setup scheduler.
        if isinstance(vllm_config.scheduler_config.scheduler_cls, str):
            Scheduler = resolve_obj_by_qualname(
                vllm_config.scheduler_config.scheduler_cls)
        else:
            Scheduler = vllm_config.scheduler_config.scheduler_cls

        # This warning can be removed once the V1 Scheduler interface is
        # finalized and we can maintain support for scheduler classes that
        # implement it
        if Scheduler is not V1Scheduler:
            logger.warning(
                "Using configured V1 scheduler class %s. "
                "This scheduler interface is not public and "
                "compatibility may not be maintained.",
                vllm_config.scheduler_config.scheduler_cls)

        self.scheduler: SchedulerInterface = Scheduler(
            vllm_config=vllm_config,
            kv_cache_config=kv_cache_config,
            structured_output_manager=self.structured_output_manager,
            include_finished_set=vllm_config.parallel_config.data_parallel_size
            > 1,
            log_stats=self.log_stats,
        )

        # Setup MM Input Mapper.
        self.mm_input_cache_server = MirroredProcessingCache(
            vllm_config.model_config)

        # Setup batch queue for pipeline parallelism.
        # Batch queue for scheduled batches. This enables us to asynchronously
        # schedule and execute batches, and is required by pipeline parallelism
        # to eliminate pipeline bubbles.
        self.batch_queue_size = self.model_executor.max_concurrent_batches
        self.batch_queue: Optional[queue.Queue[tuple[Future[ModelRunnerOutput],
                                                     SchedulerOutput]]] = None
        if self.batch_queue_size > 1:
            logger.info("Batch queue is enabled with size %d",
                        self.batch_queue_size)
            self.batch_queue = queue.Queue(self.batch_queue_size)

    def _initialize_kv_caches(
            self, vllm_config: VllmConfig) -> tuple[int, int, KVCacheConfig]:
        start = time.time()

        # Get all kv cache needed by the model
        kv_cache_specs = self.model_executor.get_kv_cache_specs()

        # Profiles the peak memory usage of the model to determine how much
        # memory can be allocated for kv cache.
        available_gpu_memory = self.model_executor.determine_available_memory()

        assert len(kv_cache_specs) == len(available_gpu_memory)
        # Get the kv cache tensor size
        if any(kv_cache_specs):
            kv_cache_configs = [
                get_kv_cache_config(vllm_config, kv_cache_spec_one_worker,
                                    available_gpu_memory_one_worker)
                for kv_cache_spec_one_worker, available_gpu_memory_one_worker
                in zip(kv_cache_specs, available_gpu_memory)
            ]

            for kv_cache_spec_one_worker in kv_cache_specs:
                for _, spec in kv_cache_spec_one_worker.items():
                    if isinstance(spec, AttentionSpec) and \
                        spec.attn_type != "decoder":

                        logger.info("Found non-decoder layer. Disabling "
                                    "prefix cache and chunked prefill")
                        self.vllm_config.cache_config.\
                            enable_prefix_caching = False
                        self.vllm_config.scheduler_config.\
                            enable_chunked_prefill = False
                        self.vllm_config.scheduler_config.\
                            chunked_prefill_enabled = False
                        self.vllm_config.scheduler_config.\
                            long_prefill_token_threshold = 0
                        break

            # Since we use a shared centralized controller, we need the
            # `kv_cache_config` to be consistent across all workers to make sure
            # all the memory operators can be applied to all workers.
            unify_kv_cache_configs(kv_cache_configs)
            # All workers have the same kv_cache_config except layer names,
            # so use an arbitrary one to get the number of blocks.
            assert all([
                cfg.num_blocks == kv_cache_configs[0].num_blocks
                for cfg in kv_cache_configs
            ])
            num_gpu_blocks = kv_cache_configs[0].num_blocks
        else:
            kv_cache_configs = [
                KVCacheConfig(num_blocks=1, tensors={}, kv_cache_groups=[])
                for kv_cache_spec_one_worker in kv_cache_specs
            ]

            num_gpu_blocks = 1

        # All workers have the same kv_cache_config except layer names, so use
        # an arbitrary one to initialize the scheduler.
        assert all([
            cfg.num_blocks == kv_cache_configs[0].num_blocks
            for cfg in kv_cache_configs
        ])
        num_gpu_blocks = kv_cache_configs[0].num_blocks
        num_cpu_blocks = 0
        scheduler_kv_cache_config = kv_cache_configs[0]

        # Initialize kv cache and warmup the execution
        self.model_executor.initialize_from_config(kv_cache_configs)

        elapsed = time.time() - start
        logger.info(("init engine (profile, create kv cache, "
                     "warmup model) took %.2f seconds"), elapsed)
        return num_gpu_blocks, num_cpu_blocks, scheduler_kv_cache_config

    def add_request(self, request: EngineCoreRequest):
        """Add request to the scheduler."""

        if request.mm_hashes is not None:
            # Here, if hash exists for a multimodal input, then it will be
            # fetched from the cache, else it will be added to the cache.
            # Note that the cache here is mirrored with the client cache, so
            # anything that has a hash must have a HIT cache entry here
            # as well.
            assert request.mm_inputs is not None
            request.mm_inputs = self.mm_input_cache_server.get_and_update_p1(
                request.mm_inputs, request.mm_hashes)

        req = Request.from_engine_core_request(request)
        if req.use_structured_output:
            # Start grammar compilation asynchronously
            self.structured_output_manager.grammar_init(req)

        if req.kv_transfer_params is not None and (
                not self.scheduler.get_kv_connector()):
            logger.warning("Got kv_transfer_params, but no KVConnector found. "
                           "Disabling KVTransfer for this request.")

        self.scheduler.add_request(req)

    def abort_requests(self, request_ids: list[str]):
        """Abort requests from the scheduler."""

        # TODO: The scheduler doesn't really need to know the
        # specific finish reason, TBD whether we propagate that
        # (i.e. client-aborted vs stop criteria met).
        self.scheduler.finish_requests(request_ids,
                                       RequestStatus.FINISHED_ABORTED)

    def execute_model(self, scheduler_output: SchedulerOutput):
        try:
            return self.model_executor.execute_model(scheduler_output)
        except BaseException as err:
            # NOTE: This method is exception-free
            dump_engine_exception(self.vllm_config, scheduler_output,
                                  self.scheduler.make_stats())
            # Re-raise exception
            raise err

    def step(self) -> tuple[dict[int, EngineCoreOutputs], bool]:
        """Schedule, execute, and make output.

        Returns tuple of outputs and a flag indicating whether the model
        was executed.
        """

        # Check for any requests remaining in the scheduler - unfinished,
        # or finished and not yet removed from the batch.
        if not self.scheduler.has_requests():
            return {}, False
        scheduler_output = self.scheduler.schedule()
        model_output = self.execute_model(scheduler_output)
        engine_core_outputs = self.scheduler.update_from_output(
            scheduler_output, model_output)  # type: ignore

        return (engine_core_outputs,
                scheduler_output.total_num_scheduled_tokens > 0)

    def step_with_batch_queue(
            self) -> tuple[Optional[dict[int, EngineCoreOutputs]], bool]:
        """Schedule and execute batches with the batch queue.
        Note that if nothing to output in this step, None is returned.

        The execution flow is as follows:
        1. Try to schedule a new batch if the batch queue is not full.
        If a new batch is scheduled, directly return an empty engine core
        output. In other words, fulfilling the batch queue has a higher priority
        than getting model outputs.
        2. If there is no new scheduled batch, meaning that the batch queue
        is full or no other requests can be scheduled, we block until the first
        batch in the job queue is finished.
        3. Update the scheduler from the output.
        """
        assert self.batch_queue is not None

        engine_core_outputs = None
        scheduler_output = None
        # Try to schedule a new batch if the batch queue is not full, but
        # the scheduler may return an empty batch if all requests are scheduled.
        # Note that this is not blocking.
        if not self.batch_queue.full():
            scheduler_output = self.scheduler.schedule()
            if scheduler_output.total_num_scheduled_tokens > 0:
                future = self.model_executor.execute_model(scheduler_output)
                self.batch_queue.put_nowait(
                    (future, scheduler_output))  # type: ignore

        scheduled_batch = (scheduler_output is not None
                           and scheduler_output.total_num_scheduled_tokens > 0)

        # If no more requests can be scheduled and the job queue is not empty,
        # block until the first batch in the job queue is finished.
        # TODO(comaniac): Ideally we should peek the first batch in the
        # job queue to check if it's finished before scheduling a new batch,
        # but peeking the first element in a queue is not thread-safe,
        # so we need more work.
        if not scheduled_batch and not self.batch_queue.empty():
            future, scheduler_output = self.batch_queue.get_nowait()
            # Blocking until the first result is available.
            model_output = future.result()
            self.batch_queue.task_done()
            engine_core_outputs = (self.scheduler.update_from_output(
                scheduler_output, model_output))

        return engine_core_outputs, scheduled_batch

    def shutdown(self):
        self.structured_output_manager.clear_backend()
        if self.model_executor:
            self.model_executor.shutdown()
        if self.scheduler:
            self.scheduler.shutdown()

    def profile(self, is_start: bool = True):
        self.model_executor.profile(is_start)

    def reset_mm_cache(self):
        # NOTE: Since this is mainly for debugging, we don't attempt to
        # re-sync the internal caches (P0 processor, P0 mirror, P1 mirror)
        if self.scheduler.has_unfinished_requests():
            logger.warning("Resetting the multi-modal cache when requests are "
                           "in progress may lead to desynced internal caches.")

        self.mm_input_cache_server.reset()

    def reset_prefix_cache(self):
        self.scheduler.reset_prefix_cache()

    def sleep(self, level: int = 1):
        self.model_executor.sleep(level)

    def wake_up(self, tags: Optional[list[str]] = None):
        self.model_executor.wake_up(tags)

    def is_sleeping(self) -> bool:
        return self.model_executor.is_sleeping

    def execute_dummy_batch(self):
        self.model_executor.collective_rpc("execute_dummy_batch")

    def add_lora(self, lora_request: LoRARequest) -> bool:
        return self.model_executor.add_lora(lora_request)

    def remove_lora(self, lora_id: int) -> bool:
        return self.model_executor.remove_lora(lora_id)

    def list_loras(self) -> set[int]:
        return self.model_executor.list_loras()

    def pin_lora(self, lora_id: int) -> bool:
        return self.model_executor.pin_lora(lora_id)

    def save_sharded_state(
        self,
        path: str,
        pattern: Optional[str] = None,
        max_size: Optional[int] = None,
    ) -> None:
        self.model_executor.save_sharded_state(path=path,
                                               pattern=pattern,
                                               max_size=max_size)

    def collective_rpc(self,
                       method: Union[str, Callable[..., _R]],
                       timeout: Optional[float] = None,
                       args: tuple = (),
                       kwargs: Optional[dict[str, Any]] = None) -> list[_R]:
        return self.model_executor.collective_rpc(method, timeout, args,
                                                  kwargs)

    def save_tensorized_model(
        self,
        tensorizer_config,
    ) -> None:
        self.model_executor.save_tensorized_model(
            tensorizer_config=tensorizer_config, )


class EngineCoreProc(EngineCore):
    """ZMQ-wrapper for running EngineCore in background process."""

    ENGINE_CORE_DEAD = b'ENGINE_CORE_DEAD'

    def __init__(
        self,
        vllm_config: VllmConfig,
        on_head_node: bool,
        handshake_address: str,
        executor_class: type[Executor],
        log_stats: bool,
        engine_index: int = 0,
    ):
        input_queue = queue.Queue[tuple[EngineCoreRequestType, Any]]()

        executor_fail_callback = lambda: input_queue.put_nowait(
            (EngineCoreRequestType.EXECUTOR_FAILED, b''))

        # Create input socket.
        input_ctx = zmq.Context()
        identity = engine_index.to_bytes(length=2, byteorder="little")
        with make_zmq_socket(input_ctx,
                             handshake_address,
                             zmq.DEALER,
                             identity=identity,
                             linger=5000,
                             bind=False) as handshake_socket:

            # Register engine with front-end.
            addresses = self.startup_handshake(handshake_socket, on_head_node,
                                               vllm_config.parallel_config)
            self.client_count = len(addresses.outputs)

            # Update config which may have changed from the handshake.
            vllm_config.__post_init__()

            # Set up data parallel environment.
            self.has_coordinator = addresses.coordinator_output is not None
            self._init_data_parallel(vllm_config)

            # Initialize engine core and model.
            super().__init__(vllm_config, executor_class, log_stats,
                             executor_fail_callback)

            self.engine_index = engine_index
            self.step_fn = (self.step if self.batch_queue is None else
                            self.step_with_batch_queue)
            self.engines_running = False
            self.last_counts = (0, 0)

            # Send ready message.
            num_gpu_blocks = vllm_config.cache_config.num_gpu_blocks
            handshake_socket.send(
                msgspec.msgpack.encode({
                    "status": "READY",
                    "local": on_head_node,
                    "num_gpu_blocks": num_gpu_blocks,
                }))

        # Background Threads and Queues for IO. These enable us to
        # overlap ZMQ socket IO with GPU since they release the GIL,
        # and to overlap some serialization/deserialization with the
        # model forward pass.
        # Threads handle Socket <-> Queues and core_busy_loop uses Queue.
        self.input_queue = input_queue
        self.output_queue = queue.Queue[Union[tuple[int, EngineCoreOutputs],
                                              bytes]]()
        threading.Thread(target=self.process_input_sockets,
                         args=(addresses.inputs, addresses.coordinator_input,
                               identity),
                         daemon=True).start()
        self.output_thread = threading.Thread(
            target=self.process_output_sockets,
            args=(addresses.outputs, addresses.coordinator_output,
                  engine_index),
            daemon=True)
        self.output_thread.start()

    @staticmethod
    def startup_handshake(
            handshake_socket: zmq.Socket, on_head_node: bool,
            parallel_config: ParallelConfig) -> EngineZmqAddresses:

        # Send registration message.
        handshake_socket.send(
            msgspec.msgpack.encode({
                "status": "HELLO",
                "local": on_head_node,
            }))

        # Receive initialization message.
        logger.info("Waiting for init message from front-end.")
        if not handshake_socket.poll(timeout=HANDSHAKE_TIMEOUT_MINS * 60_000):
            raise RuntimeError("Did not receive response from front-end "
                               f"process within {HANDSHAKE_TIMEOUT_MINS} "
                               f"minutes")
        init_bytes = handshake_socket.recv()
        init_message: EngineHandshakeMetadata = msgspec.msgpack.decode(
            init_bytes, type=EngineHandshakeMetadata)
        logger.debug("Received init message: %s", init_message)

        received_parallel_config = init_message.parallel_config
        for key, value in received_parallel_config.items():
            setattr(parallel_config, key, value)

        return init_message.addresses

    @staticmethod
    def run_engine_core(*args,
                        dp_rank: int = 0,
                        local_dp_rank: int = 0,
                        **kwargs):
        """Launch EngineCore busy loop in background process."""

        # Signal handler used for graceful termination.
        # SystemExit exception is only raised once to allow this and worker
        # processes to terminate without error
        shutdown_requested = False

        # Ensure we can serialize transformer config after spawning
        maybe_register_config_serialize_by_value()

        def signal_handler(signum, frame):
            nonlocal shutdown_requested
            if not shutdown_requested:
                shutdown_requested = True
                raise SystemExit()

        # Either SIGTERM or SIGINT will terminate the engine_core
        signal.signal(signal.SIGTERM, signal_handler)
        signal.signal(signal.SIGINT, signal_handler)

        engine_core: Optional[EngineCoreProc] = None
        try:
            parallel_config: ParallelConfig = kwargs[
                "vllm_config"].parallel_config
            if parallel_config.data_parallel_size > 1 or dp_rank > 0:
                # Set data parallel rank for this engine process.
                parallel_config.data_parallel_rank = dp_rank
                parallel_config.data_parallel_rank_local = local_dp_rank
                engine_core = DPEngineCoreProc(*args, **kwargs)
            else:
                engine_core = EngineCoreProc(*args, **kwargs)

            engine_core.run_busy_loop()

        except SystemExit:
            logger.debug("EngineCore exiting.")
            raise
        except Exception as e:
            if engine_core is None:
                logger.exception("EngineCore failed to start.")
            else:
                logger.exception("EngineCore encountered a fatal error.")
                engine_core._send_engine_dead()
            raise e
        finally:
            if engine_core is not None:
                engine_core.shutdown()

    def _init_data_parallel(self, vllm_config: VllmConfig):
        pass

    def run_busy_loop(self):
        """Core busy loop of the EngineCore."""

        # Loop until process is sent a SIGINT or SIGTERM
        while True:
            # 1) Poll the input queue until there is work to do.
            self._process_input_queue()
            # 2) Step the engine core and return the outputs.
            self._process_engine_step()

    def _process_input_queue(self):
        """Exits when an engine step needs to be performed."""

        waited = False
        while not self.engines_running and not self.scheduler.has_requests():
            if logger.isEnabledFor(DEBUG) and self.input_queue.empty():
                logger.debug("EngineCore waiting for work.")
                waited = True
            req = self.input_queue.get()
            self._handle_client_request(*req)

        if waited:
            logger.debug("EngineCore loop active.")

        # Handle any more client requests.
        while not self.input_queue.empty():
            req = self.input_queue.get_nowait()
            self._handle_client_request(*req)

    def _process_engine_step(self) -> bool:
        """Called only when there are unfinished local requests."""

        # Step the engine core.
        outputs, model_executed = self.step_fn()
        # Put EngineCoreOutputs into the output queue.
        for output in (outputs.items() if outputs else ()):
            self.output_queue.put_nowait(output)

        return model_executed

    def _handle_client_request(self, request_type: EngineCoreRequestType,
                               request: Any) -> None:
        """Dispatch request from client."""

        if request_type == EngineCoreRequestType.ADD:
            self.add_request(request)
        elif request_type == EngineCoreRequestType.ABORT:
            self.abort_requests(request)
        elif request_type == EngineCoreRequestType.UTILITY:
            client_idx, call_id, method_name, args = request
            output = UtilityOutput(call_id)
            try:
                method = getattr(self, method_name)
                output.result = method(
                    *self._convert_msgspec_args(method, args))
            except BaseException as e:
                logger.exception("Invocation of %s method failed", method_name)
                output.failure_message = (f"Call to {method_name} method"
                                          f" failed: {str(e)}")
            self.output_queue.put_nowait(
                (client_idx, EngineCoreOutputs(utility_output=output)))
        elif request_type == EngineCoreRequestType.EXECUTOR_FAILED:
            raise RuntimeError("Executor failed.")
        else:
            logger.error("Unrecognized input request type encountered: %s",
                         request_type)

    @staticmethod
    def _convert_msgspec_args(method, args):
        """If a provided arg type doesn't match corresponding target method
         arg type, try converting to msgspec object."""
        if not args:
            return args
        arg_types = signature(method).parameters.values()
        assert len(args) <= len(arg_types)
        return tuple(
            msgspec.convert(v, type=p.annotation) if isclass(p.annotation)
            and issubclass(p.annotation, msgspec.Struct)
            and not isinstance(v, p.annotation) else v
            for v, p in zip(args, arg_types))

    def _send_engine_dead(self):
        """Send EngineDead status to the EngineCoreClient."""

        # Put ENGINE_CORE_DEAD in the queue.
        self.output_queue.put_nowait(EngineCoreProc.ENGINE_CORE_DEAD)

        # Wait until msg sent by the daemon before shutdown.
        self.output_thread.join(timeout=5.0)
        if self.output_thread.is_alive():
            logger.fatal("vLLM shutdown signal from EngineCore failed "
                         "to send. Please report this issue.")

    def process_input_sockets(self, input_addresses: list[str],
                              coord_input_address: Optional[str],
                              identity: bytes):
        """Input socket IO thread."""

        # Msgpack serialization decoding.
        add_request_decoder = MsgpackDecoder(EngineCoreRequest)
        generic_decoder = MsgpackDecoder()

        with ExitStack() as stack, zmq.Context() as ctx:
            input_sockets = [
                stack.enter_context(
                    make_zmq_socket(ctx,
                                    input_address,
                                    zmq.DEALER,
                                    identity=identity,
                                    bind=False))
                for input_address in input_addresses
            ]
            if coord_input_address is None:
                coord_socket = None
            else:
                coord_socket = stack.enter_context(
                    make_zmq_socket(ctx,
                                    coord_input_address,
                                    zmq.XSUB,
                                    identity=identity,
                                    bind=False))
                # Send subscription message to coordinator.
                coord_socket.send(b'\x01')

            # Register sockets with poller.
            poller = zmq.Poller()
            for input_socket in input_sockets:
                # Send initial message to each input socket - this is required
                # before the front-end ROUTER socket can send input messages
                # back to us.
                input_socket.send(b'')
                poller.register(input_socket, zmq.POLLIN)
            if coord_socket is not None:
                poller.register(coord_socket, zmq.POLLIN)

            while True:
                for input_socket, _ in poller.poll():
                    # (RequestType, RequestData)
                    type_frame, *data_frames = input_socket.recv_multipart(
                        copy=False)
                    request_type = EngineCoreRequestType(
                        bytes(type_frame.buffer))

                    # Deserialize the request data.
                    decoder = add_request_decoder if (
                        request_type
                        == EngineCoreRequestType.ADD) else generic_decoder
                    request = decoder.decode(data_frames)

                    # Push to input queue for core busy loop.
                    self.input_queue.put_nowait((request_type, request))

    def process_output_sockets(self, output_paths: list[str],
                               coord_output_path: Optional[str],
                               engine_index: int):
        """Output socket IO thread."""

        # Msgpack serialization encoding.
        encoder = MsgpackEncoder()
        # Send buffers to reuse.
        reuse_buffers: list[bytearray] = []
        # Keep references to outputs and buffers until zmq is finished
        # with them (outputs may contain tensors/np arrays whose
        # backing buffers were extracted for zero-copy send).
        pending = deque[tuple[zmq.MessageTracker, Any, bytearray]]()

        # We must set linger to ensure the ENGINE_CORE_DEAD
        # message is sent prior to closing the socket.
        with ExitStack() as stack, zmq.Context() as ctx:
            sockets = [
                stack.enter_context(
                    make_zmq_socket(ctx, output_path, zmq.PUSH, linger=4000))
                for output_path in output_paths
            ]
            coord_socket = stack.enter_context(
                make_zmq_socket(
                    ctx, coord_output_path, zmq.PUSH, bind=False,
                    linger=4000)) if coord_output_path is not None else None
            max_reuse_bufs = len(sockets) + 1

            while True:
                output = self.output_queue.get()
                if output == EngineCoreProc.ENGINE_CORE_DEAD:
                    for socket in sockets:
                        socket.send(output)
                    break
                assert not isinstance(output, bytes)
                client_index, outputs = output
                outputs.engine_index = engine_index

                if client_index == -1:
                    # Don't reuse buffer for coordinator message
                    # which will be very small.
                    assert coord_socket is not None
                    coord_socket.send_multipart(encoder.encode(outputs))
                    continue

                # Reclaim buffers that zmq is finished with.
                while pending and pending[-1][0].done:
                    reuse_buffers.append(pending.pop()[2])

                buffer = reuse_buffers.pop() if reuse_buffers else bytearray()
                buffers = encoder.encode_into(outputs, buffer)
                tracker = sockets[client_index].send_multipart(buffers,
                                                               copy=False,
                                                               track=True)
                if not tracker.done:
                    ref = outputs if len(buffers) > 1 else None
                    pending.appendleft((tracker, ref, buffer))
                elif len(reuse_buffers) < max_reuse_bufs:
                    # Limit the number of buffers to reuse.
                    reuse_buffers.append(buffer)


class DPEngineCoreProc(EngineCoreProc):
    """ZMQ-wrapper for running EngineCore in background process
    in a data parallel context."""

    def __init__(
        self,
        vllm_config: VllmConfig,
        on_head_node: bool,
        handshake_address: str,
        executor_class: type[Executor],
        log_stats: bool,
    ):
        # Add process-specific prefix to stdout and stderr before
        # we initialize the engine.
        from multiprocessing import current_process
        process_name = current_process().name
        pid = os.getpid()
        _add_prefix(sys.stdout, process_name, pid)
        _add_prefix(sys.stderr, process_name, pid)

        # Counts forward-passes of the model so that we can synchronize
        # finished with DP peers every N steps.
        self.counter = 0
        self.current_wave = 0

        # Initialize the engine.
        dp_rank = vllm_config.parallel_config.data_parallel_rank
        super().__init__(vllm_config, on_head_node, handshake_address,
                         executor_class, log_stats, dp_rank)

    def _init_data_parallel(self, vllm_config: VllmConfig):

        # Configure GPUs and stateless process group for data parallel.
        dp_rank = vllm_config.parallel_config.data_parallel_rank
        dp_size = vllm_config.parallel_config.data_parallel_size
        local_dp_rank = vllm_config.parallel_config.data_parallel_rank_local

        assert dp_size > 1
        assert 0 <= local_dp_rank <= dp_rank < dp_size

        if vllm_config.kv_transfer_config is not None:
            # modify the engine_id and append the local_dp_rank to it to ensure
            # that the kv_transfer_config is unique for each DP rank.
            vllm_config.kv_transfer_config.engine_id = (
                f"{vllm_config.kv_transfer_config.engine_id}_dp{local_dp_rank}"
            )
            logger.debug("Setting kv_transfer_config.engine_id to %s",
                         vllm_config.kv_transfer_config.engine_id)

        from vllm.platforms import current_platform
        device_control_env_var = current_platform.device_control_env_var
        world_size = vllm_config.parallel_config.world_size
        os.environ[device_control_env_var] = ",".join(
            str(current_platform.device_id_to_physical_device_id(i))
            for i in range(local_dp_rank * world_size, (local_dp_rank + 1) *
                           world_size))

        self.dp_rank = dp_rank
        self.dp_group = vllm_config.parallel_config.stateless_init_dp_group()

    def shutdown(self):
        super().shutdown()
        if dp_group := getattr(self, "dp_group", None):
            stateless_destroy_torch_distributed_process_group(dp_group)

    def add_request(self, request: EngineCoreRequest):
        if self.has_coordinator and request.current_wave != self.current_wave:
            if request.current_wave > self.current_wave:
                self.current_wave = request.current_wave
            elif not self.engines_running:
                # Request received for an already-completed wave, notify
                # front-end that we need to start the next one.
                self.output_queue.put_nowait(
                    (-1, EngineCoreOutputs(start_wave=self.current_wave)))

        super().add_request(request)

    def _handle_client_request(self, request_type: EngineCoreRequestType,
                               request: Any) -> None:
        if request_type == EngineCoreRequestType.START_DP_WAVE:
            new_wave, exclude_eng_index = request
            if exclude_eng_index != self.engine_index and (
                    new_wave >= self.current_wave):
                self.current_wave = new_wave
                if not self.engines_running:
                    logger.debug("EngineCore starting idle loop for wave %d.",
                                 new_wave)
                    self.engines_running = True
        else:
            super()._handle_client_request(request_type, request)

    def _maybe_publish_request_counts(self):
        if not self.has_coordinator:
            return

        # Publish our request counts (if they've changed).
        counts = self.scheduler.get_request_counts()
        if counts != self.last_counts:
            self.last_counts = counts
            stats = SchedulerStats(*counts)
            self.output_queue.put_nowait(
                (-1, EngineCoreOutputs(scheduler_stats=stats)))

    def run_busy_loop(self):
        """Core busy loop of the EngineCore for data parallel case."""

        # Loop until process is sent a SIGINT or SIGTERM
        while True:
            # 1) Poll the input queue until there is work to do.
            self._process_input_queue()

            # 2) Step the engine core.
            executed = self._process_engine_step()
            self._maybe_publish_request_counts()

            local_unfinished_reqs = self.scheduler.has_unfinished_requests()
            if not executed:
                if not local_unfinished_reqs and not self.engines_running:
                    # All engines are idle.
                    continue

                # We are in a running state and so must execute a dummy pass
                # if the model didn't execute any ready requests.
                self.execute_dummy_batch()

            # 3) All-reduce operation to determine global unfinished reqs.
            self.engines_running = self._has_global_unfinished_reqs(
                local_unfinished_reqs)

            if not self.engines_running:
                if self.dp_rank == 0:
                    # Notify client that we are pausing the loop.
                    logger.debug("Wave %d finished, pausing engine loop.",
                                 self.current_wave)
                    self.output_queue.put_nowait(
                        (-1,
                         EngineCoreOutputs(wave_complete=self.current_wave)))
                self.current_wave += 1

    def _has_global_unfinished_reqs(self, local_unfinished: bool) -> bool:

        # Optimization - only perform finish-sync all-reduce every 24 steps.
        self.counter += 1
        if self.counter != 24:
            return True
        self.counter = 0

        return ParallelConfig.has_unfinished_dp(self.dp_group,
                                                local_unfinished)<|MERGE_RESOLUTION|>--- conflicted
+++ resolved
@@ -34,12 +34,8 @@
                             EngineCoreRequestType, UtilityOutput)
 from vllm.v1.engine.mm_input_cache import MirroredProcessingCache
 from vllm.v1.executor.abstract import Executor
-<<<<<<< HEAD
 from vllm.v1.kv_cache_interface import AttentionSpec, KVCacheConfig
-=======
-from vllm.v1.kv_cache_interface import KVCacheConfig
 from vllm.v1.metrics.stats import SchedulerStats
->>>>>>> 432ec992
 from vllm.v1.outputs import ModelRunnerOutput
 from vllm.v1.request import Request, RequestStatus
 from vllm.v1.serial_utils import MsgpackDecoder, MsgpackEncoder
