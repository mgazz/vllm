# SPDX-License-Identifier: Apache-2.0
# SPDX-FileCopyrightText: Copyright contributors to the vLLM project

import gc
import time
from contextlib import contextmanager
from typing import TYPE_CHECKING, Any, Optional, Union, cast, get_args

import numpy as np
import torch
import torch.distributed
import torch.nn as nn
from tqdm import tqdm

import vllm.envs as envs
from vllm.attention import AttentionType, get_attn_backend
from vllm.attention.backends.abstract import AttentionBackend
from vllm.attention.layer import Attention
from vllm.compilation.counter import compilation_counter
from vllm.config import (CompilationLevel, VllmConfig,
                         get_layers_from_vllm_config, update_config)
from vllm.distributed.eplb.eplb_state import EplbState
from vllm.distributed.kv_transfer import (get_kv_transfer_group,
                                          has_kv_transfer_group)
from vllm.distributed.kv_transfer.kv_connector.v1 import KVConnectorBase_V1
from vllm.distributed.parallel_state import (
    get_pp_group, get_tp_group, graph_capture, is_global_first_rank,
    prepare_communication_buffer_for_model)
from vllm.forward_context import (DPMetadata, get_forward_context,
                                  set_forward_context)
from vllm.logger import init_logger
from vllm.model_executor.layers.mamba.mamba_mixer2 import MambaBase
from vllm.model_executor.layers.rotary_embedding import MRotaryEmbedding
from vllm.model_executor.model_loader import TensorizerLoader, get_model_loader
from vllm.model_executor.models.interfaces import is_mixture_of_experts
from vllm.model_executor.models.interfaces_base import (VllmModelForPooling,
                                                        is_pooling_model)
from vllm.multimodal import MULTIMODAL_REGISTRY
from vllm.multimodal.inputs import MultiModalKwargs, PlaceholderRange
from vllm.multimodal.utils import group_mm_inputs_by_modality
from vllm.pooling_params import PoolingParams, PoolingTask
from vllm.sampling_params import SamplingType
from vllm.sequence import IntermediateTensors
from vllm.utils import (STR_DTYPE_TO_TORCH_DTYPE, DeviceMemoryProfiler,
                        GiB_bytes, LazyLoader, check_use_alibi, get_dtype_size,
                        is_pin_memory_available, round_up)
from vllm.v1.attention.backends.mamba_attn import Mamba2AttentionBackend
from vllm.v1.attention.backends.utils import (
    AttentionMetadataBuilder, CommonAttentionMetadata,
    make_local_attention_virtual_batches)
from vllm.v1.core.encoder_cache_manager import compute_encoder_budget
from vllm.v1.kv_cache_interface import (AttentionSpec,
                                        ChunkedLocalAttentionSpec,
                                        FullAttentionSpec, KVCacheConfig,
                                        KVCacheSpec, MambaSpec,
                                        SlidingWindowSpec)
from vllm.v1.outputs import (EMPTY_MODEL_RUNNER_OUTPUT, LogprobsTensors,
                             ModelRunnerOutput)
from vllm.v1.pool.metadata import PoolingMetadata
from vllm.v1.sample.metadata import SamplingMetadata
from vllm.v1.sample.rejection_sampler import RejectionSampler
from vllm.v1.sample.sampler import Sampler
from vllm.v1.spec_decode.eagle import EagleProposer
from vllm.v1.spec_decode.medusa import MedusaProposer
from vllm.v1.spec_decode.metadata import SpecDecodeMetadata
from vllm.v1.spec_decode.ngram_proposer import NgramProposer
from vllm.v1.worker.gpu_input_batch import CachedRequestState, InputBatch
from vllm.v1.worker.lora_model_runner_mixin import LoRAModelRunnerMixin

from ..sample.logits_processor import LogitsProcessorManager
from .utils import (bind_kv_cache, gather_mm_placeholders,
                    initialize_kv_cache_for_kv_sharing,
                    sanity_check_mm_encoder_outputs, scatter_mm_placeholders)

if TYPE_CHECKING:
    import xgrammar as xgr
    import xgrammar.kernels.apply_token_bitmask_inplace_torch_compile as xgr_torch_compile  # noqa: E501

    from vllm.model_executor.model_loader.tensorizer import TensorizerConfig
    from vllm.v1.core.sched.output import SchedulerOutput
else:
    xgr = LazyLoader("xgr", globals(), "xgrammar")
    xgr_torch_compile = LazyLoader(
        "xgr_torch_compile", globals(),
        "xgrammar.kernels.apply_token_bitmask_inplace_torch_compile")

logger = init_logger(__name__)


class GPUModelRunner(LoRAModelRunnerMixin):

    def __init__(
        self,
        vllm_config: VllmConfig,
        device: torch.device,
    ):
        self.vllm_config = vllm_config
        self.model_config = vllm_config.model_config
        self.cache_config = vllm_config.cache_config
        self.compilation_config = vllm_config.compilation_config
        self.lora_config = vllm_config.lora_config
        self.load_config = vllm_config.load_config
        self.parallel_config = vllm_config.parallel_config
        self.scheduler_config = vllm_config.scheduler_config
        self.speculative_config = vllm_config.speculative_config
        self.prompt_adapter_config = vllm_config.prompt_adapter_config
        self.observability_config = vllm_config.observability_config

        from vllm.model_executor.models.utils import set_cpu_offload_max_bytes
        set_cpu_offload_max_bytes(
            int(self.cache_config.cpu_offload_gb * 1024**3))

        model_config = self.model_config
        cache_config = self.cache_config
        scheduler_config = self.scheduler_config
        parallel_config = self.parallel_config
        self.device = device
        self.pin_memory = is_pin_memory_available()
        self.dtype = self.model_config.dtype
        if cache_config.cache_dtype == "auto":
            self.kv_cache_dtype = self.dtype
        else:
            self.kv_cache_dtype = STR_DTYPE_TO_TORCH_DTYPE[
                cache_config.cache_dtype]

        self.is_multimodal_model = model_config.is_multimodal_model
        self.is_pooling_model = model_config.pooler_config is not None
        self.model_supports_multimodal_raw_input = (
            model_config.model_supports_multimodal_raw_input)
        self.max_model_len = model_config.max_model_len
        self.max_num_tokens = scheduler_config.max_num_batched_tokens
        self.max_num_reqs = scheduler_config.max_num_seqs

        # Model-related.
        self.num_query_heads = model_config.get_num_attention_heads(
            parallel_config)
        self.hidden_size = model_config.get_hidden_size()
        self.attention_chunk_size = model_config.attention_chunk_size

        self.cascade_attn_enabled = not self.model_config.disable_cascade_attn

        # Multi-modal data support
        self.mm_registry = MULTIMODAL_REGISTRY
        self.uses_mrope = model_config.uses_mrope

        encoder_compute_budget, encoder_cache_size = compute_encoder_budget(
            model_config=model_config,
            scheduler_config=scheduler_config,
            mm_registry=self.mm_registry,
        )
        self.max_num_encoder_input_tokens = encoder_compute_budget
        self.encoder_cache_size = encoder_cache_size

        # Sampler
        self.sampler = Sampler()

        self.eplb_state: Optional[EplbState] = None
        """
        State of the expert parallelism load balancer.

        Will be lazily initialized when the model is loaded.
        """

        # Lazy initializations
        # self.model: nn.Module  # Set after load_model
        # Initialize in initialize_kv_cache
        self.kv_caches: list[torch.Tensor] = []
        self.attn_metadata_builders: list[AttentionMetadataBuilder] = []
        self.attn_backends: list[type[AttentionBackend]] = []
        # self.kv_cache_config: KVCacheConfig

        # req_id -> (input_id -> encoder_output)
        self.encoder_cache: dict[str, dict[int, torch.Tensor]] = {}

        self.use_aux_hidden_state_outputs = False
        # Set up speculative decoding.
        # NOTE(Jiayi): currently we put the entire draft model on
        # the last PP rank. This is not ideal if there are many
        # layers in the draft model.
        if self.speculative_config and get_pp_group().is_last_rank:
            if self.speculative_config.method == "ngram":
                self.drafter = NgramProposer(self.vllm_config)
            elif self.speculative_config.use_eagle():
                self.drafter = EagleProposer(self.vllm_config, self.device,
                                             self)  # type: ignore
                if self.speculative_config.method == "eagle3":
                    self.use_aux_hidden_state_outputs = True
            elif self.speculative_config.method == "medusa":
                self.drafter = MedusaProposer(
                    vllm_config=self.vllm_config,
                    device=self.device)  # type: ignore
            else:
                raise ValueError("Unknown speculative decoding method: "
                                 f"{self.speculative_config.method}")
            self.rejection_sampler = RejectionSampler()

        # Request states.
        self.requests: dict[str, CachedRequestState] = {}

        # Input Batch
        # NOTE(Chen): Ideally, we should initialize the input batch inside
        # `initialize_kv_cache` based on the kv cache config. However, as in
        # https://github.com/vllm-project/vllm/pull/18298, due to some unknown
        # reasons, we have to initialize the input batch before `load_model`,
        # quantization + weight offloading will fail otherwise. As a temporary
        # solution, we initialize the input batch here, and re-initialize it
        # in `initialize_kv_cache` if the block_sizes here is different from
        # the block_sizes in the kv cache config.
        self.input_batch = InputBatch(
            max_num_reqs=self.max_num_reqs,
            max_model_len=self.max_model_len,
            max_num_batched_tokens=self.max_num_tokens,
            device=self.device,
            pin_memory=self.pin_memory,
            vocab_size=self.model_config.get_vocab_size(),
            block_sizes=[self.cache_config.block_size],
            is_spec_decode=bool(self.vllm_config.speculative_config),
        )

        self.use_cuda_graph = (
            self.vllm_config.compilation_config.level
            == CompilationLevel.PIECEWISE
            and self.vllm_config.compilation_config.use_cudagraph
            and not self.model_config.enforce_eager)
        # TODO(woosuk): Provide an option to tune the max cudagraph batch size.
        # The convention is different.
        # self.cudagraph_batch_sizes sorts in ascending order.
        # The batch sizes in the config are in descending order.
        self.cudagraph_batch_sizes = list(
            reversed(self.compilation_config.cudagraph_capture_sizes))

        self.full_cuda_graph = self.compilation_config.full_cuda_graph

        # Cache the device properties.
        self._init_device_properties()

        # Persistent buffers for CUDA graphs.
        self.input_ids = torch.zeros(self.max_num_tokens,
                                     dtype=torch.int32,
                                     device=self.device)
        self.positions = torch.zeros(self.max_num_tokens,
                                     dtype=torch.int64,
                                     device=self.device)
        self.query_start_loc = torch.zeros(self.max_num_reqs + 1,
                                           dtype=torch.int32,
                                           device=self.device)
        self.seq_lens = torch.zeros(self.max_num_reqs,
                                    dtype=torch.int32,
                                    device=self.device)
        self.slot_mapping = torch.zeros(self.max_num_tokens,
                                        dtype=torch.int64,
                                        device=self.device)

        # None in the first PP rank. The rest are set after load_model.
        self.intermediate_tensors: Optional[IntermediateTensors] = None

        # Only relevant for models using M-RoPE (e.g, Qwen2-VL)
        if self.uses_mrope:
            # NOTE: `mrope_positions` is implemented with one additional dummy
            # position on purpose to make it non-contiguous so that it can work
            # with torch compile.
            # See detailed explanation in https://github.com/vllm-project/vllm/pull/12128#discussion_r1926431923

            # NOTE: When M-RoPE is enabled, position ids are 3D regardless of
            # the modality of inputs. For text-only inputs, each dimension has
            # identical position IDs, making M-RoPE functionally equivalent to
            # 1D-RoPE.
            # See page 5 of https://arxiv.org/abs/2409.12191
            self.mrope_positions = torch.zeros((3, self.max_num_tokens + 1),
                                               dtype=torch.int64,
                                               device=self.device)
            self.mrope_positions_cpu = torch.zeros(
                (3, self.max_num_tokens + 1),
                dtype=torch.int64,
                device="cpu",
                pin_memory=self.pin_memory)
            self.mrope_positions_np = self.mrope_positions_cpu.numpy()

        # Only relevant for models using ALiBi (e.g, MPT)
        self.use_alibi = check_use_alibi(model_config)

        self.inputs_embeds = torch.zeros(
            (self.max_num_tokens, self.hidden_size),
            dtype=self.dtype,
            device=self.device)

        # OPTIMIZATION: Cache the tensors rather than creating them every step.
        # Keep in int64 to avoid overflow with long context
        self.arange_np = np.arange(max(self.max_num_reqs + 1,
                                       self.max_model_len,
                                       self.max_num_tokens),
                                   dtype=np.int64)
        # NOTE(woosuk): These tensors are "stateless", i.e., they are literally
        # a faster version of creating a new tensor every time. Thus, we should
        # not make any assumptions about the values in these tensors.
        self.input_ids_cpu = torch.zeros(self.max_num_tokens,
                                         dtype=torch.int32,
                                         device="cpu",
                                         pin_memory=self.pin_memory)
        self.positions_cpu = torch.zeros(self.max_num_tokens,
                                         dtype=torch.int64,
                                         device="cpu",
                                         pin_memory=self.pin_memory)
        self.positions_np = self.positions_cpu.numpy()
        self.query_start_loc_cpu = torch.zeros(self.max_num_reqs + 1,
                                               dtype=torch.int32,
                                               device="cpu",
                                               pin_memory=self.pin_memory)
        self.query_start_loc_np = self.query_start_loc_cpu.numpy()
        self.seq_lens_cpu = torch.zeros(self.max_num_reqs,
                                        dtype=torch.int32,
                                        device="cpu",
                                        pin_memory=self.pin_memory)
        self.seq_lens_np = self.seq_lens_cpu.numpy()

        # Layer pairings for cross-layer KV sharing.
        # If an Attention layer `layer_name` is in the keys of this dict, it
        # means this layer will perform attention using the keys and values
        # from the KV cache of `shared_kv_cache_layers[layer_name]`.
        self.shared_kv_cache_layers: dict[str, str] = {}

    def _may_reorder_batch(self, scheduler_output: "SchedulerOutput") -> None:
        """
        Update the order of requests in the batch based on the attention
        backend's needs. For example, some attention backends (namely MLA) may
        want to separate requests based on if the attention computation will be
        compute-bound or memory-bound.

        Args:
            scheduler_output: The scheduler output.
        """
        if self.model_config.is_attention_free:
            return

        self.attn_metadata_builders[0].reorder_batch(self.input_batch,
                                                     scheduler_output)

        # For models with multiple KV cache groups, the groups should agree on
        # the same order of requests. We ensure this by only allowing the first
        # group to reorder the batch and asserting that all other groups do not
        # reorder the batch.
        # TODO(tdoublep): make this more flexible so that any group can
        # re-order the batch (not only the first).
        # TODO(tdoublep): verify this during engine init instead of at runtime
        for i in range(1, len(self.kv_cache_config.kv_cache_groups)):
            batch_reordered = self.attn_metadata_builders[i].reorder_batch(
                self.input_batch, scheduler_output)
            assert not batch_reordered

    # Note: used for model runner override.
    def _init_device_properties(self) -> None:
        """Initialize attributes from torch.cuda.get_device_properties
        """
        self.device_properties = torch.cuda.get_device_properties(self.device)
        self.num_sms = self.device_properties.multi_processor_count

    # Note: used for model runner override.
    def _sync_device(self) -> None:
        torch.cuda.synchronize()

    def _update_states(self, scheduler_output: "SchedulerOutput") -> None:
        """Update the cached states and the persistent batch with the scheduler
        output.

        The updated states are used by the `_prepare_inputs` function to create
        the input GPU tensors for the model.

        The SamplingMetadata is updated and copied to the GPU if there is a
        new/resumed/paused/finished request in the batch.
        """
        # Remove finished requests from the cached states.
        for req_id in scheduler_output.finished_req_ids:
            self.requests.pop(req_id, None)
            self.encoder_cache.pop(req_id, None)
        # Remove the finished requests from the persistent batch.
        # NOTE(woosuk): There could be an edge case where finished_req_ids and
        # scheduled_req_ids overlap. This happens when a request is aborted and
        # then resubmitted with the same ID. In this case, we treat them as two
        # distinct requests - clearing the cached states for the first request
        # and handling the second as a new request.
        for req_id in scheduler_output.finished_req_ids:
            self.input_batch.remove_request(req_id)

        # Free the cached encoder outputs.
        for req_id, input_id in scheduler_output.free_encoder_input_ids:
            encoder_outputs = self.encoder_cache.get(req_id)
            if encoder_outputs is not None:
                encoder_outputs.pop(input_id, None)
                if not encoder_outputs:
                    self.encoder_cache.pop(req_id, None)

        # Remove the unscheduled requests from the persistent batch.
        # NOTE(woosuk): The unscheduled requests are either preempted requests
        # or running requests that are not scheduled in this step. We remove
        # them from the persistent batch but keep their cached states since
        # they will be scheduled again sometime in the future.
        scheduled_req_ids = scheduler_output.num_scheduled_tokens.keys()
        cached_req_ids = self.input_batch.req_id_to_index.keys()
        unscheduled_req_ids = cached_req_ids - scheduled_req_ids
        # NOTE(woosuk): The persistent batch optimization assumes that
        # consecutive batches contain mostly the same requests. If batches
        # have low request overlap (e.g., alternating between two distinct
        # sets of requests), this optimization becomes very inefficient.
        for req_id in unscheduled_req_ids:
            self.input_batch.remove_request(req_id)

        req_ids_to_add: list[str] = []
        # Add new requests to the cached states.
        for new_req_data in scheduler_output.scheduled_new_reqs:
            req_id = new_req_data.req_id
            sampling_params = new_req_data.sampling_params
            pooling_params = new_req_data.pooling_params

            if sampling_params and \
                sampling_params.sampling_type == SamplingType.RANDOM_SEED:
                generator = torch.Generator(device=self.device)
                generator.manual_seed(sampling_params.seed)
            else:
                generator = None

            if pooling_params:
                assert pooling_params.task is not None, (
                    "You did not set `task` in the API")

                model = cast(VllmModelForPooling, self.model)
                to_update = (model.pooler.get_pooling_updates(
                    pooling_params.task))
                assert to_update is not None, (
                    f"{pooling_params.task=} is not supported by the model")

                to_update.apply(pooling_params)

            self.requests[req_id] = CachedRequestState(
                req_id=req_id,
                prompt_token_ids=new_req_data.prompt_token_ids,
                mm_inputs=new_req_data.mm_inputs,
                mm_positions=new_req_data.mm_positions,
                sampling_params=sampling_params,
                pooling_params=pooling_params,
                generator=generator,
                block_ids=new_req_data.block_ids,
                num_computed_tokens=new_req_data.num_computed_tokens,
                output_token_ids=[],
                lora_request=new_req_data.lora_request,
            )

            # Only relevant for models using M-RoPE (e.g, Qwen2-VL)
            if self.uses_mrope:
                image_grid_thw = []
                video_grid_thw = []
                second_per_grid_ts = []
                audio_feature_lengths = []
                use_audio_in_video = False
                for mm_input in self.requests[req_id].mm_inputs:
                    if mm_input.get("image_grid_thw") is not None:
                        image_grid_thw.extend(
                            mm_input["image_grid_thw"].tolist())
                    if mm_input.get("video_grid_thw") is not None:
                        video_grid_thw.extend(
                            mm_input["video_grid_thw"].tolist())
                    if mm_input.get("second_per_grid_ts") is not None:
                        second_per_grid_ts.extend(
                            mm_input["second_per_grid_ts"])
                    if mm_input.get("audio_feature_lengths") is not None:
                        audio_feature_lengths.extend(
                            mm_input["audio_feature_lengths"])
                    if mm_input.get("use_audio_in_video") is True:
                        use_audio_in_video = True

                hf_config = self.model_config.hf_config

                self.requests[req_id].mrope_positions, \
                    self.requests[req_id].mrope_position_delta = \
                    MRotaryEmbedding.get_input_positions_tensor(
                        self.requests[req_id].prompt_token_ids,
                        hf_config=hf_config,
                        image_grid_thw=image_grid_thw,
                        video_grid_thw=video_grid_thw,
                        second_per_grid_ts=second_per_grid_ts,
                        audio_feature_lengths=audio_feature_lengths,
                        use_audio_in_video=use_audio_in_video,
                    )

            req_ids_to_add.append(req_id)

        # Update the states of the running/resumed requests.
        is_last_rank = get_pp_group().is_last_rank
        req_data = scheduler_output.scheduled_cached_reqs
        for i, req_id in enumerate(req_data.req_ids):
            req_state = self.requests[req_id]
            num_computed_tokens = req_data.num_computed_tokens[i]
            new_block_ids = req_data.new_block_ids[i]
            resumed_from_preemption = req_data.resumed_from_preemption[i]

            # Update the cached states.
            req_state.num_computed_tokens = num_computed_tokens

            if not is_last_rank:
                # When using PP, the scheduler sends the sampled tokens back,
                # because there's no direct communication between the first-
                # stage worker and the last-stage worker.
                new_token_ids = req_data.new_token_ids[i]
                # Add the sampled token(s) from the previous step (if any).
                # This doesn't include "unverified" tokens like spec tokens.
                num_new_tokens = (num_computed_tokens + len(new_token_ids) -
                                  req_state.num_tokens)
                if num_new_tokens == 1:
                    # Avoid slicing list in most common case.
                    req_state.output_token_ids.append(new_token_ids[-1])
                elif num_new_tokens > 0:
                    req_state.output_token_ids.extend(
                        new_token_ids[-num_new_tokens:])

            # Update the block IDs.
            if not resumed_from_preemption:
                # Append the new blocks to the existing block IDs.
                for block_ids, new_ids in zip(req_state.block_ids,
                                              new_block_ids):
                    block_ids.extend(new_ids)
            else:
                # The request is resumed from preemption.
                # Replace the existing block IDs with the new ones.
                req_state.block_ids = new_block_ids

            req_index = self.input_batch.req_id_to_index.get(req_id)
            if req_index is None:
                # The request is not in the persistent batch.
                # The request was either preempted and resumed later, or was not
                # scheduled in the previous step and needs to be added again.
                req_ids_to_add.append(req_id)
                continue

            # Update the persistent batch.
            self.input_batch.num_computed_tokens_cpu[req_index] = (
                num_computed_tokens)
            self.input_batch.block_table.append_row(new_block_ids, req_index)

            # For the last rank, we don't need to update the token_ids_cpu
            # because the sampled tokens are already cached.
            if not is_last_rank:
                # Add new_token_ids to token_ids_cpu.
                start_token_index = num_computed_tokens
                end_token_index = num_computed_tokens + len(new_token_ids)
                self.input_batch.token_ids_cpu[
                    req_index,
                    start_token_index:end_token_index] = new_token_ids
                self.input_batch.num_tokens_no_spec[
                    req_index] = end_token_index
                self.input_batch.num_tokens[req_index] = end_token_index

            # Add spec_token_ids to token_ids_cpu.
            spec_token_ids = (
                scheduler_output.scheduled_spec_decode_tokens.get(req_id, ()))
            if spec_token_ids:
                num_spec_tokens = len(spec_token_ids)
                start_index = self.input_batch.num_tokens_no_spec[req_index]
                end_token_index = start_index + num_spec_tokens
                self.input_batch.token_ids_cpu[
                    req_index, start_index:end_token_index] = spec_token_ids
                # NOTE(woosuk): `num_tokens` here may include spec tokens.
                self.input_batch.num_tokens[req_index] += num_spec_tokens

        # Add the new or resumed requests to the persistent batch.
        # The smaller empty indices are filled first.
        for req_id in req_ids_to_add:
            req_state = self.requests[req_id]
            self.input_batch.add_request(req_state)

        # Condense the batched states if there are gaps left by removed requests
        self.input_batch.condense()
        # Allow attention backend to reorder the batch, potentially
        self._may_reorder_batch(scheduler_output)
        # Refresh batch metadata with any pending updates.
        self.input_batch.refresh_metadata()

    def _maybe_add_multimodal_kwargs(
        self,
        model_kwargs: dict[str, Any],
        scheduler_output: Optional["SchedulerOutput"] = None,
        num_reqs: int = -1,
    ):

        if not self.model_supports_multimodal_raw_input:
            return

        # Multi-modal data.
        if scheduler_output:
            multi_modal_kwargs_list = []
            for req in scheduler_output.scheduled_new_reqs:
                req_mm_inputs = req.mm_inputs
                if not isinstance(req_mm_inputs, list):
                    req_mm_inputs = list(req_mm_inputs)
                multi_modal_kwargs_list.extend(req_mm_inputs)
            multi_modal_kwargs = MultiModalKwargs.batch(
                multi_modal_kwargs_list)
        else:
            # The only case where SchedulerOtput is None is for a dummy run,
            # let's get some dummy data.
            dummy_data = [
                self.mm_registry.get_decoder_dummy_data(
                    model_config=self.model_config, seq_len=1).multi_modal_data
                for i in range(num_reqs)
            ]
            multi_modal_kwargs = MultiModalKwargs.batch(dummy_data)

        model_kwargs.update(multi_modal_kwargs)

    def _get_cumsum_and_arange(
        self,
        num_tokens: np.ndarray,
        cumsum_dtype: Optional[np.dtype] = None,
    ) -> tuple[np.ndarray, np.ndarray]:
        """Get the cumulative sum and batched arange of the given array.
        # E.g., [2, 5, 3] -> ([2, 7, 10], [0, 1, 0, 1, 2, 3, 4, 0, 1, 2])
        # Equivalent to but faster than:
        # np.concatenate([np.arange(n) for n in num_tokens])
        """
        # Step 1. [2, 5, 3] -> [2, 7, 10]
        cu_num_tokens = np.cumsum(num_tokens, dtype=cumsum_dtype)
        total_num_tokens = cu_num_tokens[-1]
        # Step 2. [2, 7, 10] -> [0, 0, 2, 2, 2, 2, 2, 7, 7, 7]
        cumsums_offsets = np.repeat(cu_num_tokens - num_tokens, num_tokens)
        # Step 3. [0, 1, 0, 1, 2, 3, 4, 0, 1, 2]
        arange = self.arange_np[:total_num_tokens] - cumsums_offsets

        return cu_num_tokens, arange

    def _prepare_inputs(
        self,
        scheduler_output: "SchedulerOutput",
    ) -> tuple[dict[str,
                    Any], bool, torch.Tensor, Optional[SpecDecodeMetadata],
               np.ndarray, Optional[CommonAttentionMetadata]]:
        """
        :return: tuple[
            attn_metadata: layer-to-attention_metadata mapping,
            attention_cuda_graphs: whether attention can run in cudagraph
            logits_indices, spec_decode_metadata
        ]
        """
        total_num_scheduled_tokens = scheduler_output.total_num_scheduled_tokens
        assert total_num_scheduled_tokens > 0
        num_reqs = self.input_batch.num_reqs
        assert num_reqs > 0

        # OPTIMIZATION: Start copying the block table first.
        # This way, we can overlap the copy with the following CPU operations.
        self.input_batch.block_table.commit_block_table(num_reqs)

        # Get the number of scheduled tokens for each request.
        req_ids = self.input_batch.req_ids
        tokens = [scheduler_output.num_scheduled_tokens[i] for i in req_ids]
        num_scheduled_tokens = np.array(tokens, dtype=np.int32)
        max_num_scheduled_tokens = max(tokens)

        # Get request indices.
        # E.g., [2, 5, 3] -> [0, 0, 1, 1, 1, 1, 1, 2, 2, 2]
        req_indices = np.repeat(self.arange_np[:num_reqs],
                                num_scheduled_tokens)

        # cu_num_tokens: [2, 5, 3] -> [2, 7, 10]
        # arange: [0, 1, 0, 1, 2, 3, 4, 0, 1, 2]
        cu_num_tokens, arange = self._get_cumsum_and_arange(
            num_scheduled_tokens)

        # Get positions.
        positions_np = self.positions_np[:total_num_scheduled_tokens]
        np.add(self.input_batch.num_computed_tokens_cpu[req_indices],
               arange,
               out=positions_np)

        # Calculate M-RoPE positions.
        # Only relevant for models using M-RoPE (e.g, Qwen2-VL)
        if self.uses_mrope:
            self._calc_mrope_positions(scheduler_output)

        # Get token indices.
        # E.g., [0, 1, 0, 1, 2, 3, 4, 0, 1, 2]
        # -> [0, 1, M, M + 1, M + 2, M + 3, M + 4, 2 * M, 2 * M + 1, 2 * M + 2]
        # where M is the max_model_len.
        token_indices = (positions_np +
                         req_indices * self.input_batch.token_ids_cpu.shape[1])

        # NOTE(woosuk): We use torch.index_select instead of np.take here
        # because torch.index_select is much faster than np.take for large
        # tensors.
        torch.index_select(self.input_batch.token_ids_cpu_tensor.flatten(),
                           0,
                           torch.from_numpy(token_indices),
                           out=self.input_ids_cpu[:total_num_scheduled_tokens])

        self.input_batch.block_table.compute_slot_mapping(
            req_indices, positions_np)
        self.input_batch.block_table.commit_slot_mapping(
            total_num_scheduled_tokens)

        # Prepare the attention metadata.
        self.query_start_loc_np[0] = 0
        self.query_start_loc_np[1:num_reqs + 1] = cu_num_tokens

        self.seq_lens_np[:num_reqs] = (
            self.input_batch.num_computed_tokens_cpu[:num_reqs] +
            num_scheduled_tokens)

        # Copy the tensors to the GPU.
        self.input_ids[:total_num_scheduled_tokens].copy_(
            self.input_ids_cpu[:total_num_scheduled_tokens], non_blocking=True)
        if self.uses_mrope:
            # Only relevant for models using M-RoPE (e.g, Qwen2-VL)
            self.mrope_positions[:, :total_num_scheduled_tokens].copy_(
                self.mrope_positions_cpu[:, :total_num_scheduled_tokens],
                non_blocking=True)
        else:
            # Common case (1D positions)
            self.positions[:total_num_scheduled_tokens].copy_(
                self.positions_cpu[:total_num_scheduled_tokens],
                non_blocking=True)

        self.query_start_loc[:num_reqs + 1].copy_(
            self.query_start_loc_cpu[:num_reqs + 1], non_blocking=True)
        self.seq_lens[:num_reqs].copy_(self.seq_lens_cpu[:num_reqs],
                                       non_blocking=True)

        # Fill unused with -1. Needed for reshape_and_cache
        self.seq_lens[num_reqs:].fill_(0)
        # Note: pad query_start_loc to be non-decreasing, as kernels
        # like FlashAttention requires that
        self.query_start_loc[num_reqs + 1:].fill_(
            self.query_start_loc_cpu[num_reqs].item())

        query_start_loc = self.query_start_loc[:num_reqs + 1]

        spec_decode_common_attn_metadata = None

        attn_metadata: dict[str, Any] = {}
        # Prepare the attention metadata for each KV cache group and make layers
        # in the same group share the same metadata.
        for kv_cache_group_id, kv_cache_group_spec in enumerate(
                self.kv_cache_config.kv_cache_groups):

            blk_table = self.input_batch.block_table[kv_cache_group_id]
            blk_table_tensor = blk_table.get_device_tensor()[:num_reqs]
            slot_mapping = blk_table.slot_mapping[:total_num_scheduled_tokens]
            common_attn_metadata = CommonAttentionMetadata(
                query_start_loc=self.query_start_loc[:num_reqs + 1],
                query_start_loc_cpu=self.query_start_loc_cpu[:num_reqs + 1],
                seq_lens=self.seq_lens[:num_reqs],
                seq_lens_cpu=self.seq_lens_cpu[:num_reqs],
                num_computed_tokens_cpu=self.input_batch.
                num_computed_tokens_cpu_tensor[:num_reqs],
                num_reqs=num_reqs,
                num_actual_tokens=total_num_scheduled_tokens,
                max_query_len=max_num_scheduled_tokens,
                block_table_tensor=blk_table_tensor,
                slot_mapping=slot_mapping,
            )

            if self.speculative_config and \
                spec_decode_common_attn_metadata is None:
                spec_decode_common_attn_metadata = common_attn_metadata

            if isinstance(kv_cache_group_spec.kv_cache_spec,
                          ChunkedLocalAttentionSpec):
                common_attn_metadata = make_local_attention_virtual_batches(
                    kv_cache_group_spec.kv_cache_spec.attention_chunk_size,
                    common_attn_metadata, self.cache_config.block_size)

            # Prepare for cascade attention if enabled & beneficial.
            common_prefix_len = 0
            builder = self.attn_metadata_builders[kv_cache_group_id]
            if self.cascade_attn_enabled:
                common_prefix_len = self._compute_cascade_attn_prefix_len(
                    num_scheduled_tokens,
                    scheduler_output.
                    num_common_prefix_blocks[kv_cache_group_id],
                    kv_cache_group_spec.kv_cache_spec,
                    builder,
                )

            attn_metadata_i = (builder.build(
                common_prefix_len=common_prefix_len,
                common_attn_metadata=common_attn_metadata,
            ))

            for layer_name in kv_cache_group_spec.layer_names:
                attn_metadata[layer_name] = attn_metadata_i

        attention_cuda_graphs = all(
            b.can_run_in_cudagraph(common_attn_metadata)
            for b in self.attn_metadata_builders)

        use_spec_decode = len(
            scheduler_output.scheduled_spec_decode_tokens) > 0
        if not use_spec_decode:
            # NOTE(woosuk): Due to chunked prefills, the batch may contain
            # partial requests. While we should not sample any token
            # from these partial requests, we do so for simplicity.
            # We will ignore the sampled tokens from the partial requests.
            # TODO: Support prompt logprobs.
            logits_indices = query_start_loc[1:] - 1
            spec_decode_metadata = None
        else:
            # Get the number of draft tokens for each request.
            # Iterate over the dictionary rather than all requests since not all
            # requests have draft tokens.
            num_draft_tokens = np.zeros(num_reqs, dtype=np.int32)
            for req_id, draft_token_ids in (
                    scheduler_output.scheduled_spec_decode_tokens.items()):
                req_idx = self.input_batch.req_id_to_index[req_id]
                num_draft_tokens[req_idx] = len(draft_token_ids)

            spec_decode_metadata = self._calc_spec_decode_metadata(
                num_draft_tokens, cu_num_tokens)
            logits_indices = spec_decode_metadata.logits_indices

        # Hot-Swap lora model
        if self.lora_config:
            self.set_active_loras(self.input_batch, num_scheduled_tokens)

        return (attn_metadata, attention_cuda_graphs, logits_indices,
                spec_decode_metadata, num_scheduled_tokens,
                spec_decode_common_attn_metadata)

    def _compute_cascade_attn_prefix_len(
        self,
        num_scheduled_tokens: np.ndarray,
        num_common_prefix_blocks: int,
        kv_cache_spec: KVCacheSpec,
        attn_metadata_builder: AttentionMetadataBuilder,
    ) -> int:
        """Compute the length of the common prefix for cascade attention.

        NOTE(woosuk): The common prefix length returned by this function
        represents the length used specifically for cascade attention, not the
        actual number of tokens shared between requests. When cascade attention
        is disabled (use_cascade=False), this function returns 0 even if
        requests share common tokens. Additionally, the common prefix length is
        truncated to a multiple of the block size and may be further truncated
        due to implementation details explained below.

        Args:
            num_scheduled_tokens: Number of tokens scheduled per request.
            num_common_prefix_blocks: Number of shared KV cache blocks.

        Returns:
            int: Length of common prefix in tokens.
        """
        common_prefix_len = num_common_prefix_blocks * kv_cache_spec.block_size
        if common_prefix_len == 0:
            # Common case.
            return 0

        # NOTE(woosuk): Cascade attention uses two attention kernels: one
        # for the common prefix and the other for the rest. For the first
        # kernel, we concatenate all the query tokens (possibly from
        # different requests) and treat them as if they are from the same
        # request. Then, we use bi-directional attention to process the
        # common prefix in the KV cache. Importantly, this means that the
        # first kernel does not do any masking.

        # Consider the following example:
        # Request 1's input query: [D, E, X]
        # Request 1's kv cache: [A, B, C, D, E, X]
        # Request 1's num_computed_tokens: 3 (i.e., [A, B, C])
        # Request 2's input query: [E, Y]
        # Request 2's kv cache: [A, B, C, D, E, Y]
        # Request 2's num_computed_tokens: 4 (i.e., [A, B, C, D])

        # If we use [A, B, C, D, E] as the common prefix, then the
        # first kernel will compute the bi-directional attention between
        # input query [D, E, X, E, Y] and common prefix [A, B, C, D, E].
        # However, this is wrong because D in Request 1 should not attend to
        # E in the common prefix (i.e., we need masking).
        # To avoid this, [A, B, C, D] should be the common prefix.
        # That is, the common prefix should be capped by the minimum
        # num_computed_tokens among the requests, and plus one to include
        # the first token of the query.

        # In practice, we use [A, B, C] as the common prefix, instead of
        # [A, B, C, D] (i.e., the common prefix is capped by the minimum
        # num_computed_tokens, without plus one).
        # This is because of an implementation detail: We want to always
        # use two kernels for cascade attention. Let's imagine:
        # Request 3's input query: [D]
        # Request 3's kv cache: [A, B, C, D]
        # Request 3's num_computed_tokens: 3 (i.e., [A, B, C])
        # If we use [A, B, C, D] as the common prefix for Request 1-3,
        # then Request 3 will be processed only by the first kernel,
        # and the second kernel will get an empty input. While this is not
        # a fundamental problem, our current implementation does not support
        # this case.
        num_reqs = len(num_scheduled_tokens)
        common_prefix_len = min(
            common_prefix_len,
            self.input_batch.num_computed_tokens_cpu[:num_reqs].min())
        # common_prefix_len should be a multiple of the block size.
        common_prefix_len = (common_prefix_len // kv_cache_spec.block_size *
                             kv_cache_spec.block_size)
        use_sliding_window = (isinstance(kv_cache_spec, SlidingWindowSpec) or
                              (isinstance(kv_cache_spec, FullAttentionSpec)
                               and kv_cache_spec.sliding_window is not None))
        assert isinstance(kv_cache_spec, AttentionSpec)
        use_cascade = attn_metadata_builder.use_cascade_attention(
            common_prefix_len=common_prefix_len,
            query_lens=num_scheduled_tokens,
            num_query_heads=self.num_query_heads,
            num_kv_heads=kv_cache_spec.num_kv_heads,
            use_alibi=self.use_alibi,
            use_sliding_window=use_sliding_window,
            num_sms=self.num_sms,
        )
        return common_prefix_len if use_cascade else 0

    def _calc_mrope_positions(self, scheduler_output: "SchedulerOutput"):
        mrope_pos_ptr = 0
        for index, req_id in enumerate(self.input_batch.req_ids):
            req = self.requests[req_id]
            assert req.mrope_positions is not None

            num_computed_tokens = \
                self.input_batch.num_computed_tokens_cpu[index]
            num_scheduled_tokens = \
                scheduler_output.num_scheduled_tokens[req_id]
            num_prompt_tokens = len(req.prompt_token_ids)

            if num_computed_tokens + num_scheduled_tokens > num_prompt_tokens:
                prompt_part_len = max(0,
                                      num_prompt_tokens - num_computed_tokens)
                completion_part_len = max(
                    0, num_scheduled_tokens - prompt_part_len)
            else:
                prompt_part_len = num_scheduled_tokens
                completion_part_len = 0

            assert num_scheduled_tokens == prompt_part_len + completion_part_len

            if prompt_part_len > 0:
                # prompt's mrope_positions are pre-computed
                dst_start = mrope_pos_ptr
                dst_end = mrope_pos_ptr + prompt_part_len
                src_start = num_computed_tokens
                src_end = num_computed_tokens + prompt_part_len

                self.mrope_positions_cpu[:, dst_start:dst_end] = \
                    req.mrope_positions[:,src_start:src_end]

                mrope_pos_ptr += prompt_part_len

            if completion_part_len > 0:
                # compute completion's mrope_positions on-the-fly
                dst_start = mrope_pos_ptr
                dst_end = mrope_pos_ptr + completion_part_len

                MRotaryEmbedding.get_next_input_positions_tensor(
                    out=self.mrope_positions_np,
                    out_offset=dst_start,
                    mrope_position_delta=req.mrope_position_delta,
                    context_len=num_computed_tokens + prompt_part_len,
                    num_new_tokens=completion_part_len,
                )

                mrope_pos_ptr += completion_part_len

    def _calc_spec_decode_metadata(
        self,
        num_draft_tokens: np.ndarray,
        cu_num_scheduled_tokens: np.ndarray,
    ) -> SpecDecodeMetadata:
        # Inputs:
        # cu_num_scheduled_tokens:  [  4, 104, 107, 207, 209]
        # num_draft_tokens:         [  3,   0,   2,   0,   1]
        # Outputs:
        # cu_num_draft_tokens:      [  3,   3,   5,   5,   6]
        # logits_indices:           [  0,   1,   2,   3, 103, 104, 105, 106,
        #                            206, 207, 208]
        # target_logits_indices:    [  0,   1,   2,   5,   6,   9]
        # bonus_logits_indices:     [  3,   4,   7,   8,  10]

        # Compute the logits indices.
        # [4, 1, 3, 1, 2]
        num_sampled_tokens = num_draft_tokens + 1

        # Step 1. cu_num_sampled_tokens: [4, 5, 8, 9, 11]
        # arange: [0, 1, 2, 3, 0, 0, 1, 2, 0, 0, 1]
        cu_num_sampled_tokens, arange = self._get_cumsum_and_arange(
            num_sampled_tokens, cumsum_dtype=np.int32)
        # Step 2. [0, 0, 0, 0, 103, 104, 104, 104, 206, 207, 207]
        logits_indices = np.repeat(
            cu_num_scheduled_tokens - num_sampled_tokens, num_sampled_tokens)
        # Step 3. [0, 1, 2, 3, 103, 104, 105, 106, 206, 207, 208]
        logits_indices += arange

        # Compute the bonus logits indices.
        bonus_logits_indices = cu_num_sampled_tokens - 1

        # Compute the draft logits indices.
        # cu_num_draft_tokens: [3, 3, 5, 5, 6]
        # arange: [0, 1, 2, 0, 1, 0]
        cu_num_draft_tokens, arange = self._get_cumsum_and_arange(
            num_draft_tokens, cumsum_dtype=np.int32)
        # [0, 0, 0, 5, 5, 9]
        target_logits_indices = np.repeat(
            cu_num_sampled_tokens - num_sampled_tokens, num_draft_tokens)
        # [0, 1, 2, 5, 6, 9]
        target_logits_indices += arange

        # TODO: Optimize the CPU -> GPU copy.
        cu_num_draft_tokens = torch.from_numpy(cu_num_draft_tokens).to(
            self.device, non_blocking=True)
        logits_indices = torch.from_numpy(logits_indices).to(self.device,
                                                             non_blocking=True)
        target_logits_indices = torch.from_numpy(target_logits_indices).to(
            self.device, non_blocking=True)
        bonus_logits_indices = torch.from_numpy(bonus_logits_indices).to(
            self.device, non_blocking=True)

        # Compute the draft token ids.
        # draft_token_indices:      [  1,   2,   3, 105, 106, 208]
        draft_token_ids = self.input_ids[logits_indices]
        draft_token_ids = draft_token_ids[target_logits_indices + 1]

        metadata = SpecDecodeMetadata(
            draft_token_ids=draft_token_ids,
            num_draft_tokens=num_draft_tokens.tolist(),
            cu_num_draft_tokens=cu_num_draft_tokens,
            target_logits_indices=target_logits_indices,
            bonus_logits_indices=bonus_logits_indices,
            logits_indices=logits_indices,
        )
        return metadata

    def _execute_mm_encoder(self, scheduler_output: "SchedulerOutput"):
        scheduled_encoder_inputs = scheduler_output.scheduled_encoder_inputs
        if not scheduled_encoder_inputs:
            return

        # Batch the multi-modal inputs.
        mm_inputs = list[MultiModalKwargs]()
        req_ids_pos = list[tuple[str, int, PlaceholderRange]]()
        for req_id, encoder_input_ids in scheduled_encoder_inputs.items():
            req_state = self.requests[req_id]

            for mm_input_id in encoder_input_ids:
                mm_inputs.append(req_state.mm_inputs[mm_input_id])
                req_ids_pos.append(
                    (req_id, mm_input_id, req_state.mm_positions[mm_input_id]))

        # Batch mm inputs as much as we can: if a request in the batch has
        # multiple modalities or a different modality than the previous one,
        # we process it separately to preserve item order.
        # FIXME(ywang96): This is a hacky way to deal with multiple modalities
        # in the same batch while still being able to benefit from batching
        # multimodal inputs. The proper solution should be reordering the
        # encoder outputs.
        grouped_mm_inputs_list = group_mm_inputs_by_modality(mm_inputs)

        encoder_outputs = []
        for grouped_mm_inputs in grouped_mm_inputs_list:
            batched_mm_inputs = MultiModalKwargs.batch(
                grouped_mm_inputs, pin_memory=self.pin_memory)
            batched_mm_inputs = MultiModalKwargs.as_kwargs(
                batched_mm_inputs,
                device=self.device,
            )

            # Run the encoder.
            # `curr_group_outputs` is either of the following:
            # 1. A tensor of shape (num_items, feature_size, hidden_size)
            # in case feature_size is fixed across all multimodal items.
            # 2. A list or tuple (length: num_items) of tensors, each of shape
            # (feature_size, hidden_size) in case the feature size is dynamic
            # depending on the input multimodal items.
            curr_group_outputs = self.model.get_multimodal_embeddings(
                **batched_mm_inputs)

            sanity_check_mm_encoder_outputs(
                curr_group_outputs,
                expected_num_items=len(grouped_mm_inputs),
            )

            for output in curr_group_outputs:
                encoder_outputs.append(output)

        # Cache the encoder outputs.
        for (req_id, input_id, pos_info), output in zip(
                req_ids_pos,
                encoder_outputs,
        ):
            if req_id not in self.encoder_cache:
                self.encoder_cache[req_id] = {}

            self.encoder_cache[req_id][input_id] = scatter_mm_placeholders(
                output,
                is_embed=pos_info.is_embed,
            )

    def _gather_mm_embeddings(
        self,
        scheduler_output: "SchedulerOutput",
    ) -> list[torch.Tensor]:
        mm_embeds: list[torch.Tensor] = []
        for req_id in self.input_batch.req_ids:
            num_scheduled_tokens = scheduler_output.num_scheduled_tokens[
                req_id]
            req_state = self.requests[req_id]
            num_computed_tokens = req_state.num_computed_tokens
            mm_positions = req_state.mm_positions
            for i, pos_info in enumerate(mm_positions):
                start_pos = pos_info.offset
                num_encoder_tokens = pos_info.length

                # The encoder output is needed if the two ranges overlap:
                # [num_computed_tokens,
                #  num_computed_tokens + num_scheduled_tokens) and
                # [start_pos, start_pos + num_encoder_tokens)
                if start_pos >= num_computed_tokens + num_scheduled_tokens:
                    # The encoder output is not needed in this step.
                    break
                if start_pos + num_encoder_tokens <= num_computed_tokens:
                    # The encoder output is already processed and stored
                    # in the decoder's KV cache.
                    continue

                start_idx = max(num_computed_tokens - start_pos, 0)
                end_idx = min(
                    num_computed_tokens - start_pos + num_scheduled_tokens,
                    num_encoder_tokens)
                assert start_idx < end_idx
                assert req_id in self.encoder_cache
                assert i in self.encoder_cache[req_id]
                encoder_output = self.encoder_cache[req_id][i]

                if (is_embed := pos_info.is_embed) is not None:
                    is_embed = is_embed[start_idx:end_idx]

                mm_embeds_item = gather_mm_placeholders(
                    encoder_output[start_idx:end_idx],
                    is_embed=is_embed,
                )
                mm_embeds.append(mm_embeds_item)
        return mm_embeds

    def get_model(self) -> nn.Module:
        return self.model

    def get_supported_pooling_tasks(self) -> list[PoolingTask]:
        model = self.get_model()
        if not is_pooling_model(model):
            return []

        return [
            task for task in get_args(PoolingTask)
            if model.pooler.get_pooling_updates(task)
        ]

    def apply_grammar_bitmask(
        self,
        scheduler_output: "SchedulerOutput",
        logits: torch.Tensor,
    ):
        grammar_bitmask = scheduler_output.grammar_bitmask
        if grammar_bitmask is None:
            return

        # We receive the structured output bitmask from the scheduler,
        # compacted to contain bitmasks only for structured output requests.
        # The order of the requests in the bitmask is not guaranteed to be the
        # same as the order of the requests in the gpu runner's batch. We need
        # to sort the bitmask to match the order of the requests used here.

        # Get the batch indices of the structured output requests.
        # Keep track of the number of speculative tokens scheduled for every
        # request in the batch, as the logit indices are offset by this amount.
        struct_out_req_batch_indices: dict[str, int] = {}
        cumulative_offset = 0
        seq = sorted(self.input_batch.req_id_to_index.items(),
                     key=lambda x: x[1])
        for req_id, batch_index in seq:
            logit_index = batch_index + cumulative_offset
            cumulative_offset += len(
                scheduler_output.scheduled_spec_decode_tokens.get(req_id, []))
            if req_id in scheduler_output.structured_output_request_ids:
                struct_out_req_batch_indices[req_id] = logit_index

        out_indices = []

        # Reorder the bitmask to match the order of the requests in the batch.
        sorted_bitmask = np.zeros_like(grammar_bitmask,
                                       shape=(logits.shape[0],
                                              grammar_bitmask.shape[1]))
        cumulative_index = 0
        seq = sorted(scheduler_output.structured_output_request_ids.items(),
                     key=lambda x: x[1])
        for req_id, _ in seq:
            logit_index = struct_out_req_batch_indices[req_id]
            num_spec_tokens = len(
                scheduler_output.scheduled_spec_decode_tokens.get(req_id, []))
            for i in range(1 + num_spec_tokens):
                sorted_bitmask[logit_index + i] = \
                    grammar_bitmask[cumulative_index + i]
                out_indices.append(logit_index + i)
            cumulative_index += 1 + num_spec_tokens
        grammar_bitmask = sorted_bitmask

        # Serialization of np.ndarray is much more efficient than a tensor,
        # so we receive it in that format.
        grammar_bitmask = torch.from_numpy(grammar_bitmask)

        # Force use of the torch.compile implementation from xgrammar to work
        # around issues with the Triton kernel in concurrent structured output
        # scenarios. See PR #19565 and issues #19493, #18376 for details.
        xgr_torch_compile.apply_token_bitmask_inplace_torch_compile(
            logits,
            grammar_bitmask.to(self.device, non_blocking=True),
            indices=out_indices,
        )

    def sync_and_slice_intermediate_tensors(
            self, num_tokens: int, intermediate_tensors: IntermediateTensors,
            sync_self: bool) -> IntermediateTensors:

        assert self.intermediate_tensors is not None

        tp = self.vllm_config.parallel_config.tensor_parallel_size
        enabled_sp = self.compilation_config.pass_config. \
            enable_sequence_parallelism
        if enabled_sp:
            # When sequence parallelism is enabled, we always pad num_tokens
            # to be a multiple of tensor_parallel_size (tp) earlier
            assert num_tokens % tp == 0
        is_residual_scattered = tp > 1 and enabled_sp \
            and num_tokens % tp == 0

        # When sequence parallelism is enabled, the "residual" tensor is sharded
        # across tensor parallel ranks, so each rank only needs its own slice.
        if sync_self:
            assert intermediate_tensors is not None
            for k, v in intermediate_tensors.items():
                is_scattered = "residual" and is_residual_scattered
                copy_len = num_tokens // tp if is_scattered else \
                    num_tokens
                self.intermediate_tensors[k][:copy_len].copy_(
                    v[:copy_len], non_blocking=True)

        return IntermediateTensors({
            k:
            v[:num_tokens // tp]
            if k == "residual" and is_residual_scattered else v[:num_tokens]
            for k, v in self.intermediate_tensors.items()
        })

    def eplb_step(self,
                  is_dummy: bool = False,
                  is_profile: bool = False) -> None:
        """
        Step for the EPLB (Expert Parallelism Load Balancing) state.
        """
        if not self.parallel_config.enable_eplb:
            return

        assert self.eplb_state is not None
        assert is_mixture_of_experts(self.model)
        self.eplb_state.step(
            self.model,
            is_dummy,
            is_profile,
            log_stats=self.parallel_config.eplb_log_balancedness,
        )

    def get_dp_padding(self,
                       num_tokens: int) -> tuple[int, Optional[torch.Tensor]]:
        dp_size = self.vllm_config.parallel_config.data_parallel_size
        dp_rank = self.vllm_config.parallel_config.data_parallel_rank

        # For DP: Don't pad when setting enforce_eager.
        # This lets us set enforce_eager on the prefiller in a P/D setup and
        # still use CUDA graphs (enabled by this padding) on the decoder.
        #
        # TODO(tms) : There are many cases where padding is enabled for
        # prefills, causing unnecessary and excessive padding of activations.

        if dp_size == 1 or self.vllm_config.model_config.enforce_eager:
            # Early exit.
            return 0, None

        num_tokens_across_dp = DPMetadata.num_tokens_across_dp(
            num_tokens, dp_size, dp_rank)
        max_tokens_across_dp_cpu = torch.max(num_tokens_across_dp).item()
        num_tokens_after_padding = torch.tensor([max_tokens_across_dp_cpu] *
                                                dp_size,
                                                device="cpu",
                                                dtype=torch.int32)
        return max_tokens_across_dp_cpu - num_tokens, num_tokens_after_padding

    def _pool(
        self,
        hidden_states: torch.Tensor,
        num_scheduled_tokens: int,
        num_scheduled_tokens_np: np.ndarray,
    ) -> ModelRunnerOutput:
        assert self.input_batch.num_reqs ==\
            len(self.input_batch.pooling_params), \
        "Either all or none of the requests in" \
        " a batch must be pooling request"

        extracted_hidden_states = list(
            torch.split(hidden_states[:num_scheduled_tokens],
                        num_scheduled_tokens_np.tolist()))

        pooling_metadata = self.input_batch.pooling_metadata

        raw_pooler_output = self.model.pooler(
            hidden_states=extracted_hidden_states,
            pooling_metadata=pooling_metadata)

        pooler_output: list[Optional[torch.Tensor]] = []
        seq_lens = self.seq_lens[:self.input_batch.num_reqs]
        for raw_output, seq_len, prompt_len in zip(
                raw_pooler_output, seq_lens, pooling_metadata.prompt_lens):

            if seq_len == prompt_len:
                pooler_output.append(raw_output.data.cpu())
            else:
                pooler_output.append(None)

        return ModelRunnerOutput(
            req_ids=self.input_batch.req_ids,
            req_id_to_index=self.input_batch.req_id_to_index,
            sampled_token_ids=[],
            spec_token_ids=None,
            logprobs=None,
            prompt_logprobs_dict={},
            pooler_output=pooler_output,
        )

    @torch.inference_mode()
    def execute_model(
        self,
        scheduler_output: "SchedulerOutput",
        intermediate_tensors: Optional[IntermediateTensors] = None,
    ) -> Union[ModelRunnerOutput, IntermediateTensors]:
        self._update_states(scheduler_output)
        if not scheduler_output.total_num_scheduled_tokens:
            if has_kv_transfer_group():
                with set_forward_context(None, self.vllm_config):
                    self.maybe_setup_kv_connector(scheduler_output)

            # Return empty ModelRunnerOutput if there's no work to do.
            return EMPTY_MODEL_RUNNER_OUTPUT

        # Prepare the decoder inputs.
        (attn_metadata, attention_cuda_graphs, logits_indices,
         spec_decode_metadata, num_scheduled_tokens_np,
         spec_decode_common_attn_metadata) = (
             self._prepare_inputs(scheduler_output))
        num_scheduled_tokens = scheduler_output.total_num_scheduled_tokens
        if (self.use_cuda_graph
                and num_scheduled_tokens <= self.cudagraph_batch_sizes[-1]):
            # Use piecewise CUDA graphs.
            # Add padding to the batch size.
            num_input_tokens = self.vllm_config.pad_for_cudagraph(
                num_scheduled_tokens)
        else:
            # Eager mode.
            # Pad tokens to multiple of tensor_parallel_size when
            # enabled collective fusion for SP
            tp_size = self.vllm_config.parallel_config.tensor_parallel_size
            if self.compilation_config.pass_config. \
                enable_sequence_parallelism and tp_size > 1:
                num_input_tokens = round_up(num_scheduled_tokens, tp_size)
            else:
                num_input_tokens = num_scheduled_tokens

        # Padding for DP
        num_pad, num_tokens_across_dp = self.get_dp_padding(num_input_tokens)
        num_input_tokens += num_pad

        # _prepare_inputs may reorder the batch, so we must gather multi
        # modal outputs after that to ensure the correct order
        if self.is_multimodal_model:
            # Run the multimodal encoder if any.
            self._execute_mm_encoder(scheduler_output)
            mm_embeds = self._gather_mm_embeddings(scheduler_output)
        else:
            mm_embeds = []

        model_kwargs: dict[str, Any] = {}
        if self.is_multimodal_model and get_pp_group().is_first_rank:
            # NOTE(woosuk): To unify token ids and soft tokens (vision
            # embeddings), we always use embeddings (rather than token ids)
            # as input to the multimodal model, even when the input is text.
            input_ids = self.input_ids[:num_scheduled_tokens]
<<<<<<< HEAD
            self._maybe_add_multimodal_kwargs(
                model_kwargs=model_kwargs, scheduler_output=scheduler_output)
            if mm_embeds:
                inputs_embeds = self.model.get_input_embeddings(
                    input_ids, mm_embeds)
            else:
                inputs_embeds = self.model.get_input_embeddings(input_ids)
=======
            inputs_embeds = self.model.get_input_embeddings(
                input_ids=input_ids,
                multimodal_embeddings=mm_embeds or None,
            )
>>>>>>> 45badd05
            # TODO(woosuk): Avoid the copy. Optimize.
            self.inputs_embeds[:num_scheduled_tokens].copy_(inputs_embeds)
            inputs_embeds = self.inputs_embeds[:num_input_tokens]
            input_ids = None
        else:
            # For text-only models, we use token ids as input.
            # While it is possible to use embeddings as input just like the
            # multimodal models, it is not desirable for performance since
            # then the embedding layer is not included in the CUDA graph.
            input_ids = self.input_ids[:num_input_tokens]
            inputs_embeds = None
        if self.uses_mrope:
            positions = self.mrope_positions[:, :num_input_tokens]
        else:
            positions = self.positions[:num_input_tokens]

        if get_pp_group().is_first_rank:
            intermediate_tensors = None
        else:
            intermediate_tensors = self.sync_and_slice_intermediate_tensors(
                num_input_tokens, intermediate_tensors, True)

        # Some attention backends only support CUDA Graphs in pure decode.
        # If attention doesn't support CUDA Graphs for this batch, but we
        # compiled with full CUDA graphs, we have to skip them entirely.
        skip_cuda_graphs = self.full_cuda_graph and not attention_cuda_graphs

        # Run the model.
        # Use persistent buffers for CUDA graphs.
        with set_forward_context(
                attn_metadata,
                self.vllm_config,
                num_tokens=num_input_tokens,
                num_tokens_across_dp=num_tokens_across_dp,
                skip_cuda_graphs=skip_cuda_graphs,
        ):
            self.maybe_setup_kv_connector(scheduler_output)

            model_output = self.model(
                input_ids=input_ids,
                positions=positions,
                intermediate_tensors=intermediate_tensors,
                inputs_embeds=inputs_embeds,
                **MultiModalKwargs.as_kwargs(
                    model_kwargs,
                    device=self.device,
                ),
            )

            self.maybe_wait_for_kv_save()

        if self.use_aux_hidden_state_outputs:
            hidden_states, aux_hidden_states = model_output
        else:
            hidden_states = model_output
            aux_hidden_states = None

        # Broadcast PP output for external_launcher (torchrun)
        # to make sure we are synced across pp ranks
        # TODO: Support overlapping mirco-batches
        # https://github.com/vllm-project/vllm/issues/18019
        broadcast_pp_output = \
            self.parallel_config.distributed_executor_backend \
            == "external_launcher" and len(get_pp_group().ranks) > 0
        if not get_pp_group().is_last_rank:
            # For mid-pipeline stages, return the hidden states.
            if not broadcast_pp_output:
                return hidden_states
            assert isinstance(hidden_states, IntermediateTensors)
            get_pp_group().send_tensor_dict(hidden_states.tensors,
                                            all_gather_group=get_tp_group())
            logits = None
        else:
            if self.input_batch.pooling_params:
                return self._pool(hidden_states, num_scheduled_tokens,
                                  num_scheduled_tokens_np)

            sample_hidden_states = hidden_states[logits_indices]
            logits = self.model.compute_logits(sample_hidden_states, None)
        if broadcast_pp_output:
            model_output_broadcast_data = {
                "logits": logits.contiguous(),
            } if logits is not None else {}
            model_output_broadcast_data = get_pp_group().broadcast_tensor_dict(
                model_output_broadcast_data, src=len(get_pp_group().ranks) - 1)
            assert model_output_broadcast_data is not None
            logits = model_output_broadcast_data["logits"]

        # Apply structured output bitmasks if present
        if scheduler_output.grammar_bitmask is not None:
            self.apply_grammar_bitmask(scheduler_output, logits)

        # Sample the next token and get logprobs if needed.
        sampling_metadata = self.input_batch.sampling_metadata
        if spec_decode_metadata is None:
            sampler_output = self.sampler(
                logits=logits,
                sampling_metadata=sampling_metadata,
            )
        else:
            # When indexing with a tensor (bonus_logits_indices), PyTorch
            # creates a new tensor with separate storage from the original
            # logits tensor. This means any in-place operations on bonus_logits
            # won't affect the original logits tensor.
            assert logits is not None
            bonus_logits = logits[spec_decode_metadata.bonus_logits_indices]
            sampler_output = self.sampler(
                logits=bonus_logits,
                sampling_metadata=sampling_metadata,
            )
            bonus_token_ids = sampler_output.sampled_token_ids

            # Just like `bonus_logits`, `target_logits` is a new tensor with
            # separate storage from the original `logits` tensor. Therefore,
            # it is safe to update `target_logits` in place.
            target_logits = logits[spec_decode_metadata.target_logits_indices]
            output_token_ids = self.rejection_sampler(
                spec_decode_metadata,
                None,  # draft_probs
                target_logits,
                bonus_token_ids,
                sampling_metadata,
            )
            sampler_output.sampled_token_ids = output_token_ids

        num_nans_in_logits = {}
        if envs.VLLM_COMPUTE_NANS_IN_LOGITS:
            num_nans_in_logits = self._get_nans_in_logits(logits)

        # TODO(woosuk): The following loop can be slow since it iterates over
        # the requests one by one. Optimize.
        discard_sampled_tokens_req_indices = []
        for i, req_id in enumerate(self.input_batch.req_ids):
            req_state = self.requests[req_id]
            seq_len = (req_state.num_computed_tokens +
                       scheduler_output.num_scheduled_tokens[req_id])
            if seq_len < req_state.num_tokens:
                # Ignore the sampled token for partial prefills.
                # Rewind the generator state as if the token was not sampled.
                # This relies on cuda-specific torch-internal impl details
                generator = self.input_batch.generators.get(i)
                if generator is not None:
                    generator.set_offset(generator.get_offset() - 4)
                # Record the index of the request that should not be sampled,
                # so that we could clear the sampled tokens before returning.
                discard_sampled_tokens_req_indices.append(i)

        # NOTE: GPU -> CPU Sync happens here.
        # Move as many CPU operations as possible before this sync point.
        logprobs_tensors = sampler_output.logprobs_tensors
        logprobs_lists = logprobs_tensors.tolists() \
            if logprobs_tensors is not None else None

        # Compute prompt logprobs if needed.
        prompt_logprobs_dict = self._get_prompt_logprobs_dict(
            hidden_states[:num_scheduled_tokens],
            scheduler_output,
        )

        # Get the valid generated tokens.
        sampled_token_ids = sampler_output.sampled_token_ids
        max_gen_len = sampled_token_ids.shape[-1]
        if max_gen_len == 1:
            # No spec decode tokens.
            valid_sampled_token_ids = sampled_token_ids.tolist()
        else:
            # Includes spec decode tokens.
            valid_sampled_token_ids = self.rejection_sampler.parse_output(
                sampled_token_ids,
                self.input_batch.vocab_size,
            )
        # Mask out the sampled tokens that should not be sampled.
        for i in discard_sampled_tokens_req_indices:
            valid_sampled_token_ids[i].clear()

        # Cache the sampled tokens in the model runner, so that the scheduler
        # doesn't need to send them back.
        # NOTE(woosuk): As an exception, when using PP, the scheduler sends
        # the sampled tokens back, because there's no direct communication
        # between the first-stage worker and the last-stage worker.
        for req_idx, sampled_ids in enumerate(valid_sampled_token_ids):
            if not sampled_ids:
                continue

            start_idx = self.input_batch.num_tokens_no_spec[req_idx]
            end_idx = start_idx + len(sampled_ids)
            assert end_idx <= self.max_model_len, (
                "Sampled token IDs exceed the max model length. "
                f"Total number of tokens: {end_idx} > max_model_len: "
                f"{self.max_model_len}")

            self.input_batch.token_ids_cpu[req_idx,
                                           start_idx:end_idx] = sampled_ids
            self.input_batch.num_tokens_no_spec[req_idx] = end_idx
            self.input_batch.num_tokens[req_idx] = end_idx
            req_id = self.input_batch.req_ids[req_idx]
            req_state = self.requests[req_id]
            req_state.output_token_ids.extend(sampled_ids)

        if not self.speculative_config:
            # Speculative decoding is not enabled.
            spec_token_ids = None
        else:
            assert spec_decode_common_attn_metadata is not None
            spec_token_ids = self.propose_draft_token_ids(
                scheduler_output,
                valid_sampled_token_ids,
                sampling_metadata,
                hidden_states,
                sample_hidden_states,
                aux_hidden_states,
                spec_decode_metadata,
                spec_decode_common_attn_metadata,
            )

        self.eplb_step()

        return ModelRunnerOutput(
            req_ids=self.input_batch.req_ids,
            req_id_to_index=self.input_batch.req_id_to_index,
            sampled_token_ids=valid_sampled_token_ids,
            spec_token_ids=spec_token_ids,
            logprobs=logprobs_lists,
            prompt_logprobs_dict=prompt_logprobs_dict,
            pooler_output=[],
            num_nans_in_logits=num_nans_in_logits,
        )

    def propose_draft_token_ids(
        self,
        scheduler_output: "SchedulerOutput",
        sampled_token_ids: list[list[int]],
        sampling_metadata: SamplingMetadata,
        hidden_states: torch.Tensor,
        sample_hidden_states: torch.Tensor,
        aux_hidden_states: Optional[torch.Tensor],
        spec_decode_metadata: Optional[SpecDecodeMetadata],
        common_attn_metadata: CommonAttentionMetadata,
    ) -> list[list[int]]:
        num_scheduled_tokens = scheduler_output.total_num_scheduled_tokens
        if self.speculative_config.method == "ngram":
            assert isinstance(self.drafter, NgramProposer)
            spec_token_ids = self.propose_ngram_draft_token_ids(
                sampled_token_ids)
        elif self.speculative_config.method == "medusa":
            assert isinstance(self.drafter, MedusaProposer)
            if sample_hidden_states.shape[0] == len(sampled_token_ids):
                # The input to the target model does not include draft tokens.
                hidden_states = sample_hidden_states
            else:
                indices = []
                offset = 0
                for num_draft, tokens in zip(
                        spec_decode_metadata.num_draft_tokens,
                        sampled_token_ids):
                    indices.append(offset + len(tokens) - 1)
                    offset += num_draft + 1
                indices = torch.tensor(indices, device=self.device)
                hidden_states = sample_hidden_states[indices]

            spec_token_ids = self.drafter.propose(
                target_hidden_states=hidden_states,
                sampling_metadata=sampling_metadata,
            )
        elif self.speculative_config.use_eagle():
            assert isinstance(self.drafter, EagleProposer)
            # TODO(woosuk): Refactor the loop.
            next_token_ids: list[int] = []
            for i, token_ids in enumerate(sampled_token_ids):
                if token_ids:
                    # Common case.
                    next_token_id = token_ids[-1]
                else:
                    # Partial prefill (rare case).
                    # Get the next token id from the request state.
                    req_id = self.input_batch.req_ids[i]
                    req_state = self.requests[req_id]
                    seq_len = (req_state.num_computed_tokens +
                               scheduler_output.num_scheduled_tokens[req_id])
                    next_token_id = req_state.get_token_id(seq_len)
                next_token_ids.append(next_token_id)
            next_token_ids = torch.tensor(next_token_ids,
                                          dtype=torch.int32,
                                          device=self.device)

            if spec_decode_metadata is None:
                # input_ids can be None for multimodal models.
                target_token_ids = self.input_ids[:num_scheduled_tokens]
                # TODO(woosuk): Support M-RoPE.
                target_positions = self.positions[:num_scheduled_tokens]
                if self.use_aux_hidden_state_outputs:
                    target_hidden_states = torch.cat(
                        [h[:num_scheduled_tokens] for h in aux_hidden_states],
                        dim=-1)
                else:
                    target_hidden_states = hidden_states[:num_scheduled_tokens]
            else:
                # TODO(woosuk): Refactor this.
                num_draft_tokens = spec_decode_metadata.num_draft_tokens
                num_rejected_tokens = [
                    n + 1 - len(sampled_token_ids[i]) if n > 0 else 0
                    for i, n in enumerate(num_draft_tokens)
                ]
                num_rejected_tokens_cpu = torch.tensor(num_rejected_tokens,
                                                       dtype=torch.int32)
                common_attn_metadata, token_indices =\
                    self.drafter.prepare_inputs(
                    common_attn_metadata, num_rejected_tokens_cpu)

                target_token_ids = self.input_ids[token_indices]
                # TODO(woosuk): Support M-RoPE.
                target_positions = self.positions[token_indices]
                if self.use_aux_hidden_state_outputs:
                    target_hidden_states = torch.cat(
                        [h[token_indices] for h in aux_hidden_states], dim=-1)
                else:
                    target_hidden_states = hidden_states[token_indices]
            draft_token_ids = self.drafter.propose(
                target_token_ids=target_token_ids,
                target_positions=target_positions,
                target_hidden_states=target_hidden_states,
                next_token_ids=next_token_ids,
                sampling_metadata=sampling_metadata,
                common_attn_metadata=common_attn_metadata,
            )
            spec_token_ids = draft_token_ids.tolist()
        return spec_token_ids

    @staticmethod
    def maybe_setup_kv_connector(scheduler_output: "SchedulerOutput"):
        # Update KVConnector with the KVConnector metadata forward().
        if has_kv_transfer_group():
            kv_connector = get_kv_transfer_group()
            assert isinstance(kv_connector, KVConnectorBase_V1)
            assert scheduler_output.kv_connector_metadata is not None
            kv_connector.bind_connector_metadata(
                scheduler_output.kv_connector_metadata)

            # Background KV cache transfers happen here.
            # These transfers are designed to be async and the requests
            # involved may be disjoint from the running requests.
            # Do this here to save a collective_rpc.
            kv_connector.start_load_kv(get_forward_context())

    @staticmethod
    def maybe_wait_for_kv_save() -> None:
        if has_kv_transfer_group():
            get_kv_transfer_group().wait_for_save()

    def propose_ngram_draft_token_ids(
        self,
        sampled_token_ids: list[list[int]],
    ) -> list[list[int]]:
        # TODO(woosuk): Optimize.
        draft_token_ids: list[list[int]] = []
        for i, sampled_ids in enumerate(sampled_token_ids):
            num_sampled_ids = len(sampled_ids)
            if not num_sampled_ids:
                # Skip speculative decoding.
                draft_token_ids.append([])
                continue

            # Skip requests that require sampling parameters that are not
            # supported with speculative decoding.
            req_id = self.input_batch.req_ids[i]
            if req_id in self.input_batch.spec_decode_unsupported_reqs:
                draft_token_ids.append([])
                continue

            num_tokens = self.input_batch.num_tokens_no_spec[i]
            if num_tokens >= self.max_model_len:
                # Skip requests that have already reached the max model length.
                draft_token_ids.append([])
                continue

            drafter_output = self.drafter.propose(
                self.input_batch.token_ids_cpu[i, :num_tokens])
            if drafter_output is None or len(drafter_output) == 0:
                draft_token_ids.append([])
            else:
                draft_token_ids.append(drafter_output.tolist())
        return draft_token_ids

    def update_config(self, overrides: dict[str, Any]) -> None:
        allowed_config_names = {"load_config", "model_config"}
        for config_name, config_overrides in overrides.items():
            assert config_name in allowed_config_names, \
                f"Config `{config_name}` not supported. " \
                f"Allowed configs: {allowed_config_names}"
            config = getattr(self, config_name)
            new_config = update_config(config, config_overrides)
            setattr(self, config_name, new_config)

    def load_model(self) -> None:
        logger.info("Starting to load model %s...", self.model_config.model)
        with DeviceMemoryProfiler() as m:  # noqa: SIM117
            time_before_load = time.perf_counter()
            model_loader = get_model_loader(self.load_config)
            if not hasattr(self, "model"):
                logger.info("Loading model from scratch...")
                self.model = model_loader.load_model(
                    vllm_config=self.vllm_config,
                    model_config=self.model_config)
            else:
                logger.info(
                    "Model was already initialized. Loading weights inplace..."
                )
                model_loader.load_weights(self.model,
                                          model_config=self.model_config)
            if self.lora_config:
                self.model = self.load_lora_model(self.model,
                                                  self.model_config,
                                                  self.scheduler_config,
                                                  self.lora_config,
                                                  self.device)
            if hasattr(self, "drafter"):
                logger.info("Loading drafter model...")
                self.drafter.load_model(self.model)
            if self.use_aux_hidden_state_outputs:
                self.model.set_aux_hidden_state_layers(
                    self.model.get_eagle3_aux_hidden_state_layers())
            time_after_load = time.perf_counter()
        self.model_memory_usage = m.consumed_memory
        logger.info("Model loading took %.4f GiB and %.6f seconds",
                    self.model_memory_usage / GiB_bytes,
                    time_after_load - time_before_load)
        prepare_communication_buffer_for_model(self.model)

        if is_mixture_of_experts(
                self.model) and self.parallel_config.enable_eplb:
            logger.info("EPLB is enabled for model %s.",
                        self.model_config.model)
            self.eplb_state = EplbState.build(
                self.model,
                self.device,
                self.parallel_config,
            )

    def save_tensorized_model(
        self,
        tensorizer_config: "TensorizerConfig",
    ) -> None:
        TensorizerLoader.save_model(
            self.model,
            tensorizer_config=tensorizer_config,
            model_config=self.model_config,
        )

    def _get_prompt_logprobs_dict(
        self,
        hidden_states: torch.Tensor,
        scheduler_output: "SchedulerOutput",
    ) -> dict[str, Optional[LogprobsTensors]]:
        num_prompt_logprobs_dict = self.input_batch.num_prompt_logprobs
        if not num_prompt_logprobs_dict:
            return {}

        in_progress_dict = self.input_batch.in_progress_prompt_logprobs_cpu
        prompt_logprobs_dict: dict[str, Optional[LogprobsTensors]] = {}

        # Since prompt logprobs are a rare feature, prioritize simple,
        # maintainable loop over optimal performance.
        completed_prefill_reqs = []
        for req_id, num_prompt_logprobs in num_prompt_logprobs_dict.items():

            num_tokens = scheduler_output.num_scheduled_tokens[req_id]

            # Get metadata for this request.
            request = self.requests[req_id]
            num_prompt_tokens = len(request.prompt_token_ids)
            prompt_token_ids = torch.tensor(request.prompt_token_ids).to(
                self.device, non_blocking=True)

            # Set up target LogprobsTensors object.
            logprobs_tensors = in_progress_dict.get(req_id)
            if not logprobs_tensors:
                # Create empty logprobs CPU tensors for the entire prompt.
                # If chunked, we'll copy in slice by slice.
                logprobs_tensors = LogprobsTensors.empty_cpu(
                    num_prompt_tokens - 1, num_prompt_logprobs + 1)
                in_progress_dict[req_id] = logprobs_tensors

            # Determine number of logits to retrieve.
            start_idx = request.num_computed_tokens
            start_tok = start_idx + 1
            num_remaining_tokens = num_prompt_tokens - start_tok
            if num_tokens <= num_remaining_tokens:
                # This is a chunk, more tokens remain.
                # In the == case, there are no more prompt logprobs to produce
                # but we want to defer returning them to the next step where we
                # have new generated tokens to return.
                num_logits = num_tokens
            else:
                # This is the last chunk of prompt tokens to return.
                num_logits = num_remaining_tokens
                completed_prefill_reqs.append(req_id)
                prompt_logprobs_dict[req_id] = logprobs_tensors

            if num_logits <= 0:
                # This can happen for the final chunk if we prefilled exactly
                # (num_prompt_tokens - 1) tokens for this request in the prior
                # step. There are no more prompt logprobs to produce.
                continue

            # Get the logits corresponding to this req's prompt tokens.
            # If this is a partial request (i.e. chunked prefill),
            # then there is prompt logprob generated for each index.
            req_idx = self.input_batch.req_id_to_index[req_id]
            offset = self.query_start_loc_np[req_idx].item()
            prompt_hidden_states = hidden_states[offset:offset + num_logits]
            logits = self.model.compute_logits(prompt_hidden_states, None)

            # Get the "target" tokens for each index. For prompt at index i,
            # the token at prompt index i+1 is the "sampled" token we want
            # to gather the logprob for.
            tgt_token_ids = prompt_token_ids[start_tok:start_tok + num_logits]

            # Compute prompt logprobs.
            logprobs = self.sampler.compute_logprobs(logits)
            token_ids, logprobs, ranks = self.sampler.gather_logprobs(
                logprobs, num_prompt_logprobs, tgt_token_ids)

            # Transfer GPU->CPU async.
            chunk_slice = slice(start_idx, start_idx + num_logits)
            logprobs_tensors.logprob_token_ids[chunk_slice].copy_(
                token_ids, non_blocking=True)
            logprobs_tensors.logprobs[chunk_slice].copy_(logprobs,
                                                         non_blocking=True)
            logprobs_tensors.selected_token_ranks[chunk_slice].copy_(
                ranks, non_blocking=True)

        # Remove requests that have completed prefill from the batch
        # num_prompt_logprobs_dict.
        for req_id in completed_prefill_reqs:
            del num_prompt_logprobs_dict[req_id]
            del in_progress_dict[req_id]

        # Must synchronize the non-blocking GPU->CPU transfers.
        if prompt_logprobs_dict:
            self._sync_device()

        return prompt_logprobs_dict

    def _get_nans_in_logits(
        self,
        logits: Optional[torch.Tensor],
    ) -> dict[str, int]:
        try:
            if logits is None:
                return {req_id: 0 for req_id in self.input_batch.req_ids}

            num_nans_in_logits = {}
            num_nans_for_index = logits.isnan().sum(dim=-1).cpu().numpy()
            for req_id in self.input_batch.req_ids:
                req_index = self.input_batch.req_id_to_index[req_id]
                num_nans_in_logits[req_id] = (
                    int(num_nans_for_index[req_index])
                    if num_nans_for_index is not None
                    and req_index < logits.shape[0] else 0)
            return num_nans_in_logits
        except IndexError:
            return {}

    @contextmanager
    def maybe_randomize_inputs(self, input_ids: torch.Tensor):
        """
        Randomize input_ids if VLLM_RANDOMIZE_DP_DUMMY_INPUTS is set.
        This is to help balance expert-selection
         - during profile_run
         - during DP rank dummy run 
        """
        dp_size = self.vllm_config.parallel_config.data_parallel_size
        randomize_inputs = envs.VLLM_RANDOMIZE_DP_DUMMY_INPUTS and dp_size > 1
        if not randomize_inputs:
            yield
        else:
            import functools

            @functools.cache
            def rand_input_ids() -> torch.Tensor:
                return torch.randint_like(
                    self.input_ids,
                    low=0,
                    high=self.model_config.get_vocab_size(),
                    dtype=input_ids.dtype)

            logger.debug("Randomizing dummy data for DP Rank")
            input_ids.copy_(rand_input_ids()[:input_ids.size(0)],
                            non_blocking=True)
            yield
            input_ids.fill_(0)

    @torch.inference_mode()
    def _dummy_run(
        self,
        num_tokens: int,
        capture_attn_cudagraph: bool = False,
        skip_eplb: bool = False,
        is_profile: bool = False,
    ) -> tuple[torch.Tensor, torch.Tensor]:

        # Padding for DP
        num_pad, num_tokens_across_dp = self.get_dp_padding(num_tokens)
        num_tokens += num_pad

        # Set num_scheduled_tokens based on num_tokens and max_num_seqs
        # for dummy run with LoRA so that the num_reqs collectively
        # has num_tokens in total.
        assert num_tokens <= self.scheduler_config.max_num_batched_tokens
        max_num_reqs = self.scheduler_config.max_num_seqs
        num_reqs = min(num_tokens, max_num_reqs)
        min_tokens_per_req = num_tokens // num_reqs
        num_scheduled_tokens_list = [min_tokens_per_req] * num_reqs
        num_scheduled_tokens_list[-1] += num_tokens % num_reqs
        assert sum(num_scheduled_tokens_list) == num_tokens
        assert len(num_scheduled_tokens_list) == num_reqs
        num_scheduled_tokens = np.array(num_scheduled_tokens_list,
                                        dtype=np.int32)

        attn_metadata: Optional[dict[str, Any]] = None
        if capture_attn_cudagraph:
            attn_metadata = {}

            # Make sure max_model_len is used at the graph capture time.
            self.seq_lens_np[:num_reqs] = self.max_model_len
            self.seq_lens_np[num_reqs:] = 0
            self.seq_lens[:num_reqs].copy_(self.seq_lens_cpu[:num_reqs],
                                           non_blocking=True)

            for kv_cache_group_id, kv_cache_group_spec in enumerate(
                    self.kv_cache_config.kv_cache_groups):
                common_attn_metadata = CommonAttentionMetadata(
                    query_start_loc=self.query_start_loc[:num_reqs + 1],
                    query_start_loc_cpu=self.query_start_loc_cpu[:num_reqs +
                                                                 1],
                    seq_lens=self.seq_lens[:num_reqs],
                    seq_lens_cpu=self.seq_lens_cpu[:num_reqs],
                    num_computed_tokens_cpu=self.input_batch.
                    num_computed_tokens_cpu_tensor[:num_reqs],
                    num_reqs=num_reqs,
                    num_actual_tokens=num_tokens,
                    max_query_len=num_tokens,
                    block_table_tensor=self.input_batch.block_table[
                        kv_cache_group_id].get_device_tensor()[:num_reqs],
                    slot_mapping=self.input_batch.
                    block_table[kv_cache_group_id].slot_mapping[:num_reqs])

                attn_metadata_i = self.attn_metadata_builders[
                    kv_cache_group_id].build_for_cudagraph_capture(
                        common_attn_metadata)
                for layer_name in kv_cache_group_spec.layer_names:
                    attn_metadata[layer_name] = attn_metadata_i

        with self.maybe_dummy_run_with_lora(self.lora_config,
                                            num_scheduled_tokens):
            model = self.model
            model_kwargs: dict[str, Any] = {}
            if self.is_multimodal_model:
                self._maybe_add_multimodal_kwargs(model_kwargs=model_kwargs,
                                                  num_reqs=num_reqs)
                input_ids = None
                inputs_embeds = self.inputs_embeds[:num_tokens]
            else:
                input_ids = self.input_ids[:num_tokens]
                inputs_embeds = None
            if self.uses_mrope:
                positions = self.mrope_positions[:, :num_tokens]
            else:
                positions = self.positions[:num_tokens]

            if get_pp_group().is_first_rank:
                intermediate_tensors = None
            else:
                if self.intermediate_tensors is None:
                    self.intermediate_tensors = (
                        self.model.make_empty_intermediate_tensors(
                            batch_size=self.max_num_tokens,
                            dtype=self.model_config.dtype,
                            device=self.device))

                intermediate_tensors = self.sync_and_slice_intermediate_tensors(
                    num_tokens, None, False)

            with self.maybe_randomize_inputs(input_ids), set_forward_context(
                    attn_metadata,
                    self.vllm_config,
                    num_tokens=num_tokens,
                    num_tokens_across_dp=num_tokens_across_dp):
                outputs = model(
                    input_ids=input_ids,
                    positions=positions,
                    intermediate_tensors=intermediate_tensors,
                    inputs_embeds=inputs_embeds,
                    **MultiModalKwargs.as_kwargs(
                        model_kwargs,
                        device=self.device,
                    ),
                )

            if self.use_aux_hidden_state_outputs:
                hidden_states, _ = outputs
            else:
                hidden_states = outputs

            if self.speculative_config and self.speculative_config.use_eagle():
                assert isinstance(self.drafter, EagleProposer)
                self.drafter.dummy_run(num_tokens)

        # This is necessary to avoid blocking DP.
        # For dummy runs, we typically skip EPLB since we don't have any real
        # requests to process.
        # However, in DP settings, there may be cases when some DP ranks do
        # not have any requests to process, so they're executing dummy batches.
        # In such cases, we still have to trigger EPLB to make sure
        # ranks execute the rearrangement in synchronization.
        if not skip_eplb:
            self.eplb_step(is_dummy=True, is_profile=is_profile)

        logit_indices = np.cumsum(num_scheduled_tokens) - 1
        return hidden_states, hidden_states[logit_indices]

    @torch.inference_mode()
    def _dummy_sampler_run(
        self,
        hidden_states: torch.Tensor,
    ) -> torch.Tensor:
        # The dummy hidden states may contain special values,
        # like `inf` or `nan`.
        # To avoid breaking the sampler, we use a random tensor here instead.
        hidden_states = torch.rand_like(hidden_states)

        logits = self.model.compute_logits(hidden_states, None)
        num_reqs = logits.size(0)

        dummy_tensors = lambda v: torch.full(
            (num_reqs, ), v, device=self.device)

        dummy_metadata = SamplingMetadata(
            temperature=dummy_tensors(0.5),
            all_greedy=False,
            all_random=False,
            top_p=dummy_tensors(0.9),
            top_k=dummy_tensors(logits.size(1) - 1),
            generators={},
            max_num_logprobs=None,
            no_penalties=True,
            prompt_token_ids=None,
            frequency_penalties=dummy_tensors(0.1),
            presence_penalties=dummy_tensors(0.1),
            repetition_penalties=dummy_tensors(0.1),
            output_token_ids=[[] for _ in range(num_reqs)],
            allowed_token_ids_mask=None,
            bad_words_token_ids={},
            logitsprocs=LogitsProcessorManager(),
        )
        try:
            sampler_output = self.sampler(logits=logits,
                                          sampling_metadata=dummy_metadata)
        except RuntimeError as e:
            if 'out of memory' in str(e):
                raise RuntimeError(
                    "CUDA out of memory occurred when warming up sampler with "
                    f"{num_reqs} dummy requests. Please try lowering "
                    "`max_num_seqs` or `gpu_memory_utilization` when "
                    "initializing the engine.") from e
            else:
                raise e
        if self.speculative_config:
            draft_token_ids = [[0] for _ in range(num_reqs)]
            dummy_spec_decode_metadata = SpecDecodeMetadata.make_dummy(
                draft_token_ids, self.device)

            num_tokens = sum(len(ids) for ids in draft_token_ids)
            # draft_probs = torch.randn(
            #     num_tokens, logits.shape[-1], device=self.device,
            #     dtype=logits.dtype)
            draft_probs = None
            target_logits = torch.randn(num_tokens,
                                        logits.shape[-1],
                                        device=self.device,
                                        dtype=logits.dtype)
            # NOTE(woosuk): Here, we should use int32 because the sampler uses
            # int32 for bonus_token_ids. If the dtype mismatches, re-compilation
            # will occur at runtime.
            bonus_token_ids = torch.zeros(num_reqs,
                                          device=self.device,
                                          dtype=torch.int32)
            self.rejection_sampler(
                dummy_spec_decode_metadata,
                draft_probs,
                target_logits,
                bonus_token_ids,
                dummy_metadata,
            )
        return sampler_output

    @torch.inference_mode()
    def _dummy_pooler_run(
        self,
        hidden_states: torch.Tensor,
    ) -> torch.Tensor:

        num_tokens = hidden_states.shape[0]
        max_num_reqs = self.scheduler_config.max_num_seqs
        num_reqs = min(num_tokens, max_num_reqs)
        min_tokens_per_req = num_tokens // num_reqs
        num_scheduled_tokens_list = [min_tokens_per_req] * num_reqs
        num_scheduled_tokens_list[-1] += num_tokens % num_reqs
        assert sum(num_scheduled_tokens_list) == num_tokens
        assert len(num_scheduled_tokens_list) == num_reqs

        hidden_states_list = list(
            torch.split(hidden_states, num_scheduled_tokens_list))

        req_num_tokens = num_tokens // num_reqs

        model = cast(VllmModelForPooling, self.model)
        dummy_task = self.get_supported_pooling_tasks()[0]
        dummy_pooling_params = PoolingParams(task=dummy_task)

        to_update = model.pooler.get_pooling_updates(dummy_task)
        assert to_update is not None
        to_update.apply(dummy_pooling_params)

        dummy_metadata = PoolingMetadata(
            prompt_lens=torch.tensor([h.shape[0] for h in hidden_states_list],
                                     device=self.device),
            prompt_token_ids=torch.zeros((num_reqs, req_num_tokens),
                                         dtype=torch.int32,
                                         device=self.device),
            pooling_params=[dummy_pooling_params] * num_reqs)

        try:
            pooler_output = model.pooler(hidden_states=hidden_states_list,
                                         pooling_metadata=dummy_metadata)
        except RuntimeError as e:
            if 'out of memory' in str(e):
                raise RuntimeError(
                    "CUDA out of memory occurred when warming up pooler with "
                    f"{num_reqs} dummy requests. Please try lowering "
                    "`max_num_seqs` or `gpu_memory_utilization` when "
                    "initializing the engine.") from e
            else:
                raise e
        return pooler_output

    def profile_run(self) -> None:
        # Profile with multimodal encoder & encoder cache.
        # TODO: handle encoder-decoder models once we support them.
        if (self.is_multimodal_model and self.max_num_encoder_input_tokens > 0
                and self.encoder_cache_size > 0):

            # NOTE: Currently model is profiled with a single non-text
            # modality with the max possible input tokens even when
            # it supports multiple.
            max_tokens_by_modality_dict = self.mm_registry \
                .get_max_tokens_per_item_by_nonzero_modality(self.model_config)
            dummy_data_modality, max_tokens_per_mm_item = max(
                max_tokens_by_modality_dict.items(), key=lambda item: item[1])

            # Check how many items of this modality can be supported by
            # the encoder budget.
            encoder_budget = min(self.max_num_encoder_input_tokens,
                                 self.encoder_cache_size)

            max_num_mm_items_encoder_budget = encoder_budget // \
                max_tokens_per_mm_item

            # Check how many items of this modality can be supported by
            # the decoder budget.
            max_mm_items_per_req = self.mm_registry.get_mm_limits_per_prompt(
                self.model_config)[dummy_data_modality]

            # NOTE: We do not consider max_num_batched_tokens on purpose
            # because the multimodal embeddings can be generated in advance
            # and chunked prefilled.
            max_num_mm_items_decoder_budget = self.max_num_reqs * \
                max_mm_items_per_req

            max_num_mm_items = max(
                1,
                min(max_num_mm_items_encoder_budget,
                    max_num_mm_items_decoder_budget))

            logger.info(
                "Encoder cache will be initialized with a budget of %s tokens,"
                " and profiled with %s %s items of the maximum feature size.",
                encoder_budget, max_num_mm_items, dummy_data_modality)

            # Create dummy batch of multimodal inputs.
            dummy_mm_kwargs = self.mm_registry.get_decoder_dummy_data(
                model_config=self.model_config,
                seq_len=max_tokens_per_mm_item,
                mm_counts={
                    dummy_data_modality: 1
                },
            ).multi_modal_data

            batched_dummy_mm_inputs = MultiModalKwargs.batch(
                [dummy_mm_kwargs] * max_num_mm_items,
                pin_memory=self.pin_memory)
            batched_dummy_mm_inputs = MultiModalKwargs.as_kwargs(
                batched_dummy_mm_inputs,
                device=self.device,
            )

            # Run multimodal encoder.
            dummy_encoder_outputs = self.model.get_multimodal_embeddings(
                **batched_dummy_mm_inputs)

            sanity_check_mm_encoder_outputs(
                dummy_encoder_outputs,
                expected_num_items=max_num_mm_items,
            )

            # Cache the dummy encoder outputs.
            self.encoder_cache["tmp"] = dict(enumerate(dummy_encoder_outputs))

        # Add `is_profile` here to pre-allocate communication buffers
        hidden_states, last_hidden_states \
            = self._dummy_run(self.max_num_tokens, is_profile=True)
        if get_pp_group().is_last_rank:
            if self.is_pooling_model:
                output = self._dummy_pooler_run(hidden_states)
            else:
                output = self._dummy_sampler_run(last_hidden_states)
        else:
            output = None
        self._sync_device()
        del hidden_states, output
        self.encoder_cache.clear()
        gc.collect()

    def capture_model(self) -> None:
        if not self.use_cuda_graph:
            logger.warning(
                "Skipping CUDA graph capture. To turn on CUDA graph capture, "
                "set -O %s and ensure `use_cudagraph` was not manually set to "
                "False", CompilationLevel.PIECEWISE)
            return

        compilation_counter.num_gpu_runner_capture_triggers += 1

        start_time = time.perf_counter()
        start_free_gpu_memory = torch.cuda.mem_get_info()[0]

        # Trigger CUDA graph capture for specific shapes.
        # Capture the large shapes first so that the smaller shapes
        # can reuse the memory pool allocated for the large shapes.
        with graph_capture(device=self.device):
            full_cg = self.full_cuda_graph
            # Only rank 0 should print progress bar during capture
            compilation_cases = reversed(self.cudagraph_batch_sizes)
            if is_global_first_rank():
                compilation_cases = tqdm(
                    list(compilation_cases),
                    disable=not self.load_config.use_tqdm_on_load,
                    desc="Capturing CUDA graph shapes")
            for num_tokens in compilation_cases:
                # We skip EPLB here since we don't want to record dummy metrics
                for _ in range(
                        self.compilation_config.cudagraph_num_of_warmups):
                    self._dummy_run(num_tokens,
                                    capture_attn_cudagraph=full_cg,
                                    skip_eplb=True)
                self._dummy_run(num_tokens,
                                capture_attn_cudagraph=full_cg,
                                skip_eplb=True)

        end_time = time.perf_counter()
        end_free_gpu_memory = torch.cuda.mem_get_info()[0]
        elapsed_time = end_time - start_time
        cuda_graph_size = start_free_gpu_memory - end_free_gpu_memory
        # This usually takes 5~20 seconds.
        logger.info("Graph capturing finished in %.0f secs, took %.2f GiB",
                    elapsed_time, cuda_graph_size / (1 << 30))

    def initialize_attn_backend(self, kv_cache_config: KVCacheConfig) -> None:
        """
        Initialize the attention backends and attention metadata builders.
        """
        assert len(self.attn_backends) == 0 and len(
            self.attn_metadata_builders
        ) == 0, "Attention backends are already initialized"
        for i, kv_cache_group_spec in enumerate(
                kv_cache_config.kv_cache_groups):
            kv_cache_spec = kv_cache_group_spec.kv_cache_spec
            if isinstance(kv_cache_spec, AttentionSpec):
                attn_backend_i = get_attn_backend(
                    kv_cache_spec.head_size,
                    self.dtype,
                    kv_cache_spec.dtype,
                    kv_cache_spec.block_size,
                    self.model_config.is_attention_free,
                    use_mla=kv_cache_spec.use_mla,
                )
                if attn_backend_i is None:
                    error_msg = (f"Error with get_attn_backend: "
                                 f"{kv_cache_spec.head_size=}, "
                                 f"{self.dtype=}, {kv_cache_spec.dtype=}, "
                                 f"{kv_cache_spec.block_size=}, "
                                 f"{self.model_config.is_attention_free=}, "
                                 f"{kv_cache_spec.use_mla=}")
                    logger.error(error_msg)
                    raise NotImplementedError(
                        "Non-Attention backend is not supported by V1 "
                        "GPUModelRunner.")
            elif isinstance(kv_cache_spec, MambaSpec):
                attn_backend_i = Mamba2AttentionBackend
            else:
                raise ValueError(
                    f"Unknown KV cache spec type: {type(kv_cache_spec)}")

            attn_metadata_builder_i = attn_backend_i.get_builder_cls()(
                kv_cache_spec,
                self.vllm_config,
                self.device,
            )

            if (self.full_cuda_graph
                    and not attn_metadata_builder_i.full_cudagraph_supported):
                raise ValueError(
                    f"Full CUDAGraph not supported for "
                    f"{attn_backend_i.__name__}. Turn off CompilationConfig."
                    f"full_cuda_graph or use a different attention backend.")

            self.attn_backends.append(attn_backend_i)
            self.attn_metadata_builders.append(attn_metadata_builder_i)

    def may_reinitialize_input_batch(self,
                                     kv_cache_config: KVCacheConfig) -> None:
        """
        Re-initialize the input batch if the block sizes are different from
        `[self.cache_config.block_size]`. This usually happens when there
        are multiple KV cache groups.

        Args:
            kv_cache_config: The KV cache configuration.
        """
        block_sizes = [
            kv_cache_group.kv_cache_spec.block_size
            for kv_cache_group in kv_cache_config.kv_cache_groups
        ]
        if block_sizes != [self.cache_config.block_size]:
            assert self.cache_config.cpu_offload_gb == 0, (
                "Cannot re-initialize the input batch when CPU weight "
                "offloading is enabled. See https://github.com/vllm-project/vllm/pull/18298 "  # noqa: E501
                "for more details.")
            self.input_batch = InputBatch(
                max_num_reqs=self.max_num_reqs,
                max_model_len=self.max_model_len,
                max_num_batched_tokens=self.max_num_tokens,
                device=self.device,
                pin_memory=self.pin_memory,
                vocab_size=self.model_config.get_vocab_size(),
                block_sizes=block_sizes,
                is_spec_decode=bool(self.vllm_config.speculative_config),
            )

    def _allocate_kv_cache_tensors(
            self, kv_cache_config: KVCacheConfig) -> dict[str, torch.Tensor]:
        """
        Initializes the KV cache buffer with the correct size. The buffer needs
        to be reshaped to the desired shape before being used by the models.

        Args:
            kv_cache_config: The KV cache config
        Returns:
            dict[str, torch.Tensor]: A map between layer names to their
            corresponding memory buffer for KV cache.
         """
        kv_cache_raw_tensors: dict[str, torch.Tensor] = {}
        for kv_cache_tensor in kv_cache_config.kv_cache_tensors:
            tensor = torch.zeros(kv_cache_tensor.size,
                                 dtype=torch.int8,
                                 device=self.device)
            for layer_name in kv_cache_tensor.shared_by:
                kv_cache_raw_tensors[layer_name] = tensor

        layer_names = set()
        for group in kv_cache_config.kv_cache_groups:
            layer_names.update(group.layer_names)
        assert layer_names == set(kv_cache_raw_tensors.keys(
        )), "Some layers are not correctly initialized"
        return kv_cache_raw_tensors

    def _reshape_kv_cache_tensors(
        self,
        kv_cache_config: KVCacheConfig,
        kv_cache_raw_tensors: dict[str, torch.Tensor],
    ) -> dict[str, torch.Tensor]:
        """
        Reshape the KV cache tensors to the desired shape and dtype.

        Args:
            kv_cache_config: The KV cache config
            kv_cache_raw_tensors: The KV cache buffer of each layer, with
            correct size but uninitialized shape.
        Returns:
            Dict[str, torch.Tensor]: A map between layer names to their
            corresponding memory buffer for KV cache.
        """
        kv_caches: dict[str, torch.Tensor] = {}
        has_attn, has_mamba = False, False
        for i, kv_cache_group_spec in enumerate(
                kv_cache_config.kv_cache_groups):
            kv_cache_spec = kv_cache_group_spec.kv_cache_spec
            for layer_name in kv_cache_group_spec.layer_names:
                raw_tensor = kv_cache_raw_tensors[layer_name]
                assert raw_tensor.numel() % kv_cache_spec.page_size_bytes == 0
                num_blocks = (raw_tensor.numel() //
                              kv_cache_spec.page_size_bytes)
                if isinstance(kv_cache_spec, AttentionSpec):
                    has_attn = True
                    kv_cache_shape = self.attn_backends[i].get_kv_cache_shape(
                        num_blocks, kv_cache_spec.block_size,
                        kv_cache_spec.num_kv_heads, kv_cache_spec.head_size)
                    dtype = kv_cache_spec.dtype
                    try:
                        kv_cache_stride_order = self.attn_backends[
                            i].get_kv_cache_stride_order()
                        assert len(kv_cache_stride_order) == len(
                            kv_cache_shape)
                    except (AttributeError, NotImplementedError):
                        kv_cache_stride_order = tuple(
                            range(len(kv_cache_shape)))
                    # The allocation respects the backend-defined stride order
                    # to ensure the semantic remains consistent for each
                    # backend. We first obtain the generic kv cache shape and
                    # then permute it according to the stride order which could
                    # result in a non-contiguous tensor.
                    kv_cache_shape = tuple(kv_cache_shape[i]
                                           for i in kv_cache_stride_order)
                    # Maintain original KV shape view.
                    inv_order = [
                        kv_cache_stride_order.index(i)
                        for i in range(len(kv_cache_stride_order))
                    ]
                    kv_caches[layer_name] = kv_cache_raw_tensors[
                        layer_name].view(dtype).view(kv_cache_shape).permute(
                            *inv_order)
                elif isinstance(kv_cache_spec, MambaSpec):
                    has_mamba = True
                    raw_tensor = kv_cache_raw_tensors[layer_name]
                    dtype = kv_cache_spec.dtype
                    num_element_per_page = (kv_cache_spec.page_size_bytes //
                                            get_dtype_size(dtype))
                    state_tensors = []
                    storage_offset = 0
                    for shape in kv_cache_spec.shapes:
                        target_shape = (num_blocks, *shape)
                        stride = torch.empty(target_shape).stride()
                        target_stride = (num_element_per_page, *stride[1:])
                        tensor = torch.as_strided(
                            raw_tensor.view(dtype),
                            size=target_shape,
                            stride=target_stride,
                            storage_offset=storage_offset,
                        )
                        state_tensors.append(tensor)
                        storage_offset += stride[0]

                    kv_caches[layer_name] = state_tensors
                else:
                    raise NotImplementedError

        if has_attn and has_mamba:
            self._verify_hybrid_attention_mamba_layout(kv_cache_config,
                                                       kv_cache_raw_tensors)

        return kv_caches

    def _verify_hybrid_attention_mamba_layout(
            self, kv_cache_config: KVCacheConfig,
            kv_cache_raw_tensors: dict[str, torch.Tensor]) -> None:
        """
        Verify that the KV cache memory layout is compatible for
        models with both attention and mamba KV cache groups.

        Args:
            kv_cache_config: The KV cache config
            kv_cache_raw_tensors: The KV cache buffer of each layer.
        """

        for i, kv_cache_group_spec in enumerate(
                kv_cache_config.kv_cache_groups):
            kv_cache_spec = kv_cache_group_spec.kv_cache_spec
            for layer_name in kv_cache_group_spec.layer_names:
                raw_tensor = kv_cache_raw_tensors[layer_name]
                num_blocks = (raw_tensor.numel() //
                              kv_cache_spec.page_size_bytes)
                if isinstance(kv_cache_spec, AttentionSpec):
                    kv_cache_shape = self.attn_backends[i].get_kv_cache_shape(
                        num_blocks, kv_cache_spec.block_size,
                        kv_cache_spec.num_kv_heads, kv_cache_spec.head_size)
                    if kv_cache_shape[0] != num_blocks or kv_cache_shape[
                            1] != 2:
                        raise ValueError(
                            "Hybrid models in V1 require an attention "
                            "backend with kv_cache_shape="
                            "(num_blocks, 2, ...). Please try setting "
                            "VLLM_ATTENTION_BACKEND=FLASHINFER")

    def initialize_kv_cache_tensors(
            self, kv_cache_config: KVCacheConfig) -> dict[str, torch.Tensor]:
        """
        Initialize the memory buffer for KV cache.

        Args:
            kv_cache_config: The KV cache config
        Returns:
            Dict[str, torch.Tensor]: A map between layer names to their
            corresponding memory buffer for KV cache.
        """
        # Initialize the memory buffer for KV cache
        kv_cache_raw_tensors = self._allocate_kv_cache_tensors(kv_cache_config)
        # Change the memory buffer to the desired shape
        kv_caches = self._reshape_kv_cache_tensors(kv_cache_config,
                                                   kv_cache_raw_tensors)

        # Setup `kv_cache_config` and `kv_caches` for models
        # with cross-layer KV sharing
        if self.shared_kv_cache_layers:
            initialize_kv_cache_for_kv_sharing(
                self.shared_kv_cache_layers,
                kv_cache_config.kv_cache_groups,
                kv_caches,
            )

        bind_kv_cache(kv_caches,
                      self.compilation_config.static_forward_context,
                      self.kv_caches)
        return kv_caches

    def initialize_kv_cache(self, kv_cache_config: KVCacheConfig) -> None:
        """
        Initialize KV cache based on `kv_cache_config`.
        Args:
            kv_cache_config: Configuration for the KV cache, including the KV
            cache size of each layer
        """
        self.kv_cache_config = kv_cache_config
        self.may_reinitialize_input_batch(kv_cache_config)
        self.initialize_attn_backend(kv_cache_config)
        kv_caches = self.initialize_kv_cache_tensors(kv_cache_config)

        if self.speculative_config and self.speculative_config.use_eagle():
            assert isinstance(self.drafter, EagleProposer)
            # validate all draft model layers belong to the same kv cache
            # group
            self.drafter.validate_same_kv_cache_group(kv_cache_config)

        if has_kv_transfer_group():
            get_kv_transfer_group().register_kv_caches(kv_caches)

    def get_kv_cache_spec(self) -> dict[str, KVCacheSpec]:
        """
        Generates the KVCacheSpec by parsing the kv cache format from each
        Attention module in the static forward context.
        Returns:
            KVCacheSpec: A dictionary mapping layer names to their KV cache
            format. Layers that do not need KV cache are not included.
        """

        block_size = self.vllm_config.cache_config.block_size
        use_mla = self.vllm_config.model_config.use_mla
        kv_cache_spec: dict[str, KVCacheSpec] = {}
        attn_layers = get_layers_from_vllm_config(self.vllm_config, Attention)
        for layer_name, attn_module in attn_layers.items():
            if (kv_tgt_layer :=
                    attn_module.kv_sharing_target_layer_name) is not None:
                # The layer doesn't need its own KV cache and will use that of
                # the target layer. We skip creating a KVCacheSpec for it, so
                # that KV cache management logic will act as this layer does
                # not exist, and doesn't allocate KV cache for the layer. This
                # enables the memory saving of cross-layer kv sharing, allowing
                # a given amount of memory to accommodate longer context lengths
                # or enable more requests to be processed simultaneously.
                self.shared_kv_cache_layers[layer_name] = kv_tgt_layer
                continue

            # TODO: Support other attention modules, e.g., cross-attention
            if attn_module.attn_type == AttentionType.DECODER:
                use_local_attention = (self.attention_chunk_size is not None
                                       and attn_module.impl.use_irope)
                if attn_module.sliding_window is not None:
                    kv_cache_spec[layer_name] = SlidingWindowSpec(
                        block_size=block_size,
                        num_kv_heads=attn_module.num_kv_heads,
                        head_size=attn_module.head_size,
                        dtype=self.kv_cache_dtype,
                        sliding_window=attn_module.sliding_window,
                        use_mla=use_mla)
                elif use_local_attention:
                    kv_cache_spec[layer_name] = (ChunkedLocalAttentionSpec(
                        block_size=block_size,
                        num_kv_heads=attn_module.num_kv_heads,
                        head_size=attn_module.head_size,
                        dtype=self.kv_cache_dtype,
                        attention_chunk_size=self.attention_chunk_size,
                        use_mla=use_mla))
                else:
                    kv_cache_spec[layer_name] = FullAttentionSpec(
                        block_size=block_size,
                        num_kv_heads=attn_module.num_kv_heads,
                        head_size=attn_module.head_size,
                        dtype=self.kv_cache_dtype,
                        use_mla=use_mla)
            elif attn_module.attn_type in (AttentionType.ENCODER,
                                           AttentionType.ENCODER_ONLY):
                # encoder-only attention does not need KV cache.
                continue
            elif attn_module.attn_type == AttentionType.ENCODER_DECODER:
                raise NotImplementedError
            else:
                raise ValueError(
                    f"Unknown attention type: {attn_module.attn_type}")

        mamba_layers = get_layers_from_vllm_config(self.vllm_config, MambaBase)
        if len(mamba_layers) > 0:
            if self.vllm_config.speculative_config is not None:
                raise NotImplementedError(
                    "Mamba with speculative decoding is not supported yet.")
            if not self.vllm_config.model_config.enforce_eager:
                raise NotImplementedError(
                    "Mamba with cuda graph is not supported yet.")
            if self.vllm_config.cache_config.enable_prefix_caching:
                raise NotImplementedError(
                    "Prefix caching is not supported for Mamba yet.")
            max_model_len = self.vllm_config.model_config.max_model_len

            page_size_padded = (
                self.vllm_config.cache_config.mamba_page_size_padded)

            # Set block_size to max_model_len, so that mamba model will always
            # have only one block in the KV cache.
            for layer_name, mamba_module in mamba_layers.items():
                kv_cache_spec[layer_name] = MambaSpec(
                    shapes=mamba_module.get_state_shape(),
                    dtype=self.kv_cache_dtype,
                    block_size=max_model_len,
                    page_size_padded=page_size_padded)

        return kv_cache_spec<|MERGE_RESOLUTION|>--- conflicted
+++ resolved
@@ -1390,20 +1390,14 @@
             # embeddings), we always use embeddings (rather than token ids)
             # as input to the multimodal model, even when the input is text.
             input_ids = self.input_ids[:num_scheduled_tokens]
-<<<<<<< HEAD
+
             self._maybe_add_multimodal_kwargs(
                 model_kwargs=model_kwargs, scheduler_output=scheduler_output)
-            if mm_embeds:
-                inputs_embeds = self.model.get_input_embeddings(
-                    input_ids, mm_embeds)
-            else:
-                inputs_embeds = self.model.get_input_embeddings(input_ids)
-=======
             inputs_embeds = self.model.get_input_embeddings(
                 input_ids=input_ids,
                 multimodal_embeddings=mm_embeds or None,
             )
->>>>>>> 45badd05
+
             # TODO(woosuk): Avoid the copy. Optimize.
             self.inputs_embeds[:num_scheduled_tokens].copy_(inputs_embeds)
             inputs_embeds = self.inputs_embeds[:num_input_tokens]
