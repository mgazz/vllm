--- conflicted
+++ resolved
@@ -1677,16 +1677,6 @@
             # TODO: Support other attention modules, e.g., sliding window,
             # cross-attention
             assert isinstance(attn_module, Attention)
-<<<<<<< HEAD
-            if attn_module.attn_type in \
-                [AttentionType.DECODER]:
-                kv_cache_spec[layer_name] = FullAttentionSpec(
-                    block_size=block_size,
-                    num_kv_heads=attn_module.num_kv_heads,
-                    head_size=attn_module.head_size,
-                    dtype=self.kv_cache_dtype,
-                    use_mla=use_mla)
-=======
             if attn_module.attn_type == AttentionType.DECODER:
                 if attn_module.sliding_window is not None:
                     kv_cache_spec[layer_name] = SlidingWindowSpec(
@@ -1703,7 +1693,6 @@
                         head_size=attn_module.head_size,
                         dtype=self.kv_cache_dtype,
                         use_mla=use_mla)
->>>>>>> a43aa183
             elif attn_module.attn_type in (AttentionType.ENCODER,
                                            AttentionType.ENCODER_ONLY):
                 # encoder-only attention does not need KV cache.
