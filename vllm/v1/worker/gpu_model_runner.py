# SPDX-License-Identifier: Apache-2.0

import gc
import time
import weakref
from typing import TYPE_CHECKING, Optional, Union, cast

import numpy as np
import torch
import torch.distributed
import torch.nn as nn

from vllm.attention import AttentionType, get_attn_backend
from vllm.attention.layer import Attention
from vllm.config import CompilationLevel, VllmConfig
from vllm.distributed.parallel_state import get_pp_group, graph_capture
from vllm.forward_context import set_forward_context
from vllm.logger import init_logger
from vllm.model_executor.layers.fused_moe import FusedMoE
from vllm.model_executor.layers.rotary_embedding import MRotaryEmbedding
from vllm.model_executor.model_loader import get_model
from vllm.multimodal import MULTIMODAL_REGISTRY
from vllm.multimodal.inputs import MultiModalKwargs, PlaceholderRange
from vllm.multimodal.utils import group_mm_inputs_by_modality
from vllm.sampling_params import SamplingType
from vllm.sequence import IntermediateTensors
from vllm.utils import (STR_DTYPE_TO_TORCH_DTYPE, DeviceMemoryProfiler,
                        GiB_bytes, LayerBlockType, LazyLoader, cdiv,
                        check_use_alibi, is_pin_memory_available)
from vllm.v1.attention.backends.flash_attn import FlashAttentionMetadata
from vllm.v1.core.encoder_cache_manager import compute_encoder_budget
from vllm.v1.kv_cache_interface import (AttentionSpec, FullAttentionSpec,
                                        KVCacheConfig, KVCacheSpec,
                                        SlidingWindowSpec)
from vllm.v1.outputs import (EMPTY_MODEL_RUNNER_OUTPUT, LogprobsTensors,
                             ModelRunnerOutput)
from vllm.v1.pool.metadata import PoolingMetadata
from vllm.v1.sample.metadata import SamplingMetadata
from vllm.v1.sample.rejection_sampler import RejectionSampler
from vllm.v1.spec_decode.eagle import EagleProposer
from vllm.v1.spec_decode.metadata import SpecDecodeMetadata
from vllm.v1.spec_decode.ngram_proposer import NgramProposer
from vllm.v1.spec_decode.utils import is_spec_decode_supported
from vllm.v1.utils import bind_kv_cache
from vllm.v1.worker.gpu_input_batch import CachedRequestState, InputBatch
from vllm.v1.worker.lora_model_runner_mixin import LoRAModelRunnerMixin

from .utils import (gather_mm_placeholders, sanity_check_mm_encoder_outputs,
                    scatter_mm_placeholders)

if TYPE_CHECKING:
    import xgrammar as xgr

    from vllm.v1.core.sched.output import SchedulerOutput
else:
    xgr = LazyLoader("xgr", globals(), "xgrammar")

logger = init_logger(__name__)


class GPUModelRunner(LoRAModelRunnerMixin):

    def __init__(
        self,
        vllm_config: VllmConfig,
        device: torch.device,
    ):
        self.vllm_config = vllm_config
        self.model_config = vllm_config.model_config
        self.cache_config = vllm_config.cache_config
        self.lora_config = vllm_config.lora_config
        self.load_config = vllm_config.load_config
        self.parallel_config = vllm_config.parallel_config
        self.scheduler_config = vllm_config.scheduler_config
        self.speculative_config = vllm_config.speculative_config
        self.prompt_adapter_config = vllm_config.prompt_adapter_config
        self.observability_config = vllm_config.observability_config

        from vllm.model_executor.models.utils import set_cpu_offload_max_bytes
        set_cpu_offload_max_bytes(
            int(self.cache_config.cpu_offload_gb * 1024**3))

        model_config = self.model_config
        cache_config = self.cache_config
        scheduler_config = self.scheduler_config
        parallel_config = self.parallel_config
        self.device = device
        self.pin_memory = is_pin_memory_available()
        self.dtype = self.model_config.dtype
        if cache_config.cache_dtype == "auto":
            self.kv_cache_dtype = self.dtype
        else:
            self.kv_cache_dtype = STR_DTYPE_TO_TORCH_DTYPE[
                cache_config.cache_dtype]

        # NOTE(woosuk): sliding_window is None for models with interleaved
        # attention. Use interleaved_sliding_window instead.
        self.sliding_window = model_config.get_sliding_window()
        self.interleaved_sliding_window = getattr(
            model_config.hf_text_config, "interleaved_sliding_window", None)
        self.window_size = (self.sliding_window
                            or self.interleaved_sliding_window)

        self.is_multimodal_model = model_config.is_multimodal_model
        self.is_pooling_model = model_config.pooler_config is not None
        self.block_size = cache_config.block_size
        self.max_model_len = model_config.max_model_len
        self.max_num_blocks_per_req = cdiv(self.max_model_len, self.block_size)
        self.max_num_tokens = scheduler_config.max_num_batched_tokens
        self.max_num_reqs = scheduler_config.max_num_seqs

        # Model-related.
        self.num_attn_layers = model_config.get_num_layers_by_block_type(
            parallel_config, LayerBlockType.attention)
        self.num_query_heads = model_config.get_num_attention_heads(
            parallel_config)
        self.num_kv_heads = model_config.get_num_kv_heads(parallel_config)
        self.head_size = model_config.get_head_size()
        self.hidden_size = model_config.get_hidden_size()
        self.attention_chunk_size = model_config.attention_chunk_size

        self.attn_backend = get_attn_backend(
            self.head_size,
            self.dtype,
            self.kv_cache_dtype,
            self.block_size,
            self.model_config.is_attention_free,
            use_mla=self.model_config.use_mla,
        )
        if self.attn_backend is None:
            error_msg = (
                f"Error with get_att_backend: {self.head_size=}, "
                f"{self.dtype=}, {self.kv_cache_dtype=}, {self.block_size=}, "
                f"{self.model_config.is_attention_free=}, "
                f"{self.model_config.use_mla=}")
            logger.error(error_msg)
            raise NotImplementedError(
                "Non-Attention backend is not supported by V1 GPUModelRunner.")

        self.attn_metadata_builder = self.attn_backend.get_builder_cls()(
            weakref.proxy(self))
        self.cascade_attn_enabled = not self.model_config.disable_cascade_attn

        # Multi-modal data support
        self.mm_registry = MULTIMODAL_REGISTRY
        self.uses_mrope = model_config.uses_mrope

        encoder_compute_budget, encoder_cache_size = compute_encoder_budget(
            model_config=model_config,
            scheduler_config=scheduler_config,
            mm_registry=self.mm_registry,
        )
        self.max_num_encoder_input_tokens = encoder_compute_budget
        self.encoder_cache_size = encoder_cache_size

        # Lazy initialization
        # self.model: nn.Module  # Set after load_model
        self.kv_caches: list[torch.Tensor] = []
        # req_id -> (input_id -> encoder_output)
        self.encoder_cache: dict[str, dict[int, torch.Tensor]] = {}

        # Set up speculative decoding.
        self.use_spec_decode = False
        if self.speculative_config:
            self.use_spec_decode = True
            if get_pp_group().is_last_rank:
                if self.speculative_config.method == "ngram":
                    self.drafter = NgramProposer(self.vllm_config)
                elif self.speculative_config.method == "eagle":
                    self.drafter = EagleProposer(self.vllm_config,
                                                 self.device)  # type: ignore
                else:
                    raise ValueError("Unknown speculative decoding method: "
                                     f"{self.speculative_config.method}")
                self.rejection_sampler = RejectionSampler()

        # Request states.
        self.requests: dict[str, CachedRequestState] = {}
        # Persistent batch.
        self.input_batch = InputBatch(
            max_num_reqs=self.max_num_reqs,
            max_model_len=self.max_model_len,
            max_num_blocks_per_req=self.max_num_blocks_per_req,
            device=self.device,
            pin_memory=self.pin_memory,
            vocab_size=model_config.get_vocab_size(),
        )

        self.use_cuda_graph = (self.vllm_config.compilation_config.level
                               == CompilationLevel.PIECEWISE
                               and not self.model_config.enforce_eager)
        # TODO(woosuk): Provide an option to tune the max cudagraph batch size.
        # The convention is different.
        # self.cudagraph_batch_sizes sorts in ascending order.
        # The batch sizes in the config are in descending order.
        self.cudagraph_batch_sizes = list(
            reversed(
                self.vllm_config.compilation_config.cudagraph_capture_sizes))

        # Cache the device properties.
        self.device_properties = torch.cuda.get_device_properties(self.device)
        self.num_sms = self.device_properties.multi_processor_count

        # Persistent buffers for CUDA graphs.
        self.input_ids = torch.zeros(self.max_num_tokens,
                                     dtype=torch.int32,
                                     device=self.device)
        self.positions = torch.zeros(self.max_num_tokens,
                                     dtype=torch.int64,
                                     device=self.device)
        self.token_type_ids = None
        # None in the first PP rank. The rest are set after load_model.
        self.intermediate_tensors: Optional[IntermediateTensors] = None

        # Only relevant for models using M-RoPE (e.g, Qwen2-VL)
        if self.uses_mrope:
            # NOTE: `mrope_positions` is implemented with one additional dummy
            # position on purpose to make it non-contiguous so that it can work
            # with torch compile.
            # See detailed explanation in https://github.com/vllm-project/vllm/pull/12128#discussion_r1926431923

            # NOTE: When M-RoPE is enabled, position ids are 3D regardless of
            # the modality of inputs. For text-only inputs, each dimension has
            # identical position IDs, making M-RoPE functionally equivalent to
            # 1D-RoPE.
            # See page 5 of https://arxiv.org/abs/2409.12191
            self.mrope_positions = torch.zeros((3, self.max_num_tokens + 1),
                                               dtype=torch.int64,
                                               device=self.device)
            self.mrope_positions_cpu = torch.zeros(
                (3, self.max_num_tokens + 1),
                dtype=torch.int64,
                device="cpu",
                pin_memory=self.pin_memory)

        # Only relevant for models using ALiBi (e.g, MPT)
        self.use_alibi = check_use_alibi(model_config)

        self.inputs_embeds = torch.zeros(
            (self.max_num_tokens, self.hidden_size),
            dtype=self.dtype,
            device=self.device)

        # OPTIMIZATION: Cache the tensors rather than creating them every step.
        self.arange_np = np.arange(max(self.max_num_reqs + 1,
                                       self.max_model_len,
                                       self.max_num_tokens),
                                   dtype=np.int32)
        # NOTE(woosuk): These tensors are "stateless", i.e., they are literally
        # a faster version of creating a new tensor every time. Thus, we should
        # not make any assumptions about the values in these tensors.
        self.input_ids_cpu = torch.zeros(self.max_num_tokens,
                                         dtype=torch.int32,
                                         device="cpu",
                                         pin_memory=self.pin_memory)
        self.input_ids_np = self.input_ids_cpu.numpy()
        self.positions_cpu = torch.zeros(self.max_num_tokens,
                                         dtype=torch.int64,
                                         device="cpu",
                                         pin_memory=self.pin_memory)
        self.positions_np = self.positions_cpu.numpy()
        self.slot_mapping_cpu = torch.zeros(self.max_num_tokens,
                                            dtype=torch.int32,
                                            device="cpu",
                                            pin_memory=self.pin_memory)
        self.slot_mapping_np = self.slot_mapping_cpu.numpy()
        self.query_start_loc_cpu = torch.zeros(self.max_num_reqs + 1,
                                               dtype=torch.int32,
                                               device="cpu",
                                               pin_memory=self.pin_memory)
        self.query_start_loc_np = self.query_start_loc_cpu.numpy()
        self.seq_lens_cpu = torch.zeros(self.max_num_reqs,
                                        dtype=torch.int32,
                                        device="cpu",
                                        pin_memory=self.pin_memory)
        self.seq_lens_np = self.seq_lens_cpu.numpy()

    def get_token_type_ids(self) -> Optional[torch.Tensor]:
        if self.token_type_ids is None:
            self.token_type_ids = torch.zeros(self.max_num_tokens,
                                              dtype=torch.int8,
                                              device=self.device)
        return self.token_type_ids

    def _update_states(self, scheduler_output: "SchedulerOutput") -> None:
        """Update the cached states and the persistent batch with the scheduler
        output.

        The updated states are used by the `_prepare_inputs` function to create
        the input GPU tensors for the model.

        The SamplingMetadata is updated and copied to the GPU if there is a
        new/resumed/paused/finished request in the batch.
        """
        # Remove finished requests from the cached states.
        for req_id in scheduler_output.finished_req_ids:
            self.requests.pop(req_id, None)
            self.encoder_cache.pop(req_id, None)
        # Remove the finished requests from the persistent batch.
        # NOTE(woosuk): There could be an edge case where finished_req_ids and
        # scheduled_req_ids overlap. This happens when a request is aborted and
        # then resubmitted with the same ID. In this case, we treat them as two
        # distinct requests - clearing the cached states for the first request
        # and handling the second as a new request.
        removed_req_indices: list[int] = []
        for req_id in scheduler_output.finished_req_ids:
            req_index = self.input_batch.remove_request(req_id)
            if req_index is not None:
                removed_req_indices.append(req_index)

        # Free the cached encoder outputs.
        for req_id, input_id in scheduler_output.free_encoder_input_ids:
            encoder_outputs = self.encoder_cache.get(req_id)
            if encoder_outputs is not None:
                encoder_outputs.pop(input_id, None)
                if not encoder_outputs:
                    self.encoder_cache.pop(req_id, None)

        # Remove the unscheduled requests from the persistent batch.
        # NOTE(woosuk): The unscheduled requests are either preempted requests
        # or running requests that are not scheduled in this step. We remove
        # them from the persistent batch but keep their cached states since
        # they will be scheduled again sometime in the future.
        scheduled_req_ids = scheduler_output.num_scheduled_tokens.keys()
        cached_req_ids = self.input_batch.req_id_to_index.keys()
        unscheduled_req_ids = cached_req_ids - scheduled_req_ids
        # NOTE(woosuk): The persistent batch optimization assumes that
        # consecutive batches contain mostly the same requests. If batches
        # have low request overlap (e.g., alternating between two distinct
        # sets of requests), this optimization becomes very inefficient.
        for req_id in unscheduled_req_ids:
            req_index = self.input_batch.remove_request(req_id)
            assert req_index is not None
            removed_req_indices.append(req_index)

        req_ids_to_add: list[str] = []
        # Add new requests to the cached states.
        for new_req_data in scheduler_output.scheduled_new_reqs:
            req_id = new_req_data.req_id
            sampling_params = new_req_data.sampling_params
            pooling_params = new_req_data.pooling_params
            if sampling_params and \
                sampling_params.sampling_type == SamplingType.RANDOM_SEED:
                generator = torch.Generator(device=self.device)
                generator.manual_seed(sampling_params.seed)
            else:
                generator = None

            self.requests[req_id] = CachedRequestState(
                req_id=req_id,
                prompt_token_ids=new_req_data.prompt_token_ids,
                token_type_ids=new_req_data.token_type_ids,
                prompt=new_req_data.prompt,
                mm_inputs=new_req_data.mm_inputs,
                mm_positions=new_req_data.mm_positions,
                sampling_params=sampling_params,
                pooling_params=pooling_params,
                generator=generator,
                block_ids=new_req_data.block_ids,
                num_computed_tokens=new_req_data.num_computed_tokens,
                output_token_ids=[],
                lora_request=new_req_data.lora_request,
            )

            # Only relevant for models using M-RoPE (e.g, Qwen2-VL)
            if self.uses_mrope:
                image_grid_thw = []
                video_grid_thw = []
                second_per_grid_ts = []
                for mm_input in self.requests[req_id].mm_inputs:
                    if mm_input.get("image_grid_thw") is not None:
                        image_grid_thw.extend(
                            mm_input["image_grid_thw"].tolist())
                    if mm_input.get("video_grid_thw") is not None:
                        video_grid_thw.extend(
                            mm_input["video_grid_thw"].tolist())
                    if mm_input.get("second_per_grid_ts") is not None:
                        second_per_grid_ts.extend(
                            mm_input["second_per_grid_ts"])

                hf_config = self.model_config.hf_config

                self.requests[req_id].mrope_positions, \
                    self.requests[req_id].mrope_position_delta = \
                    MRotaryEmbedding.get_input_positions_tensor(
                        self.requests[req_id].prompt_token_ids,
                        hf_config=hf_config,
                        image_grid_thw=image_grid_thw,
                        video_grid_thw=video_grid_thw,
                        second_per_grid_ts=second_per_grid_ts,
                    )

            req_ids_to_add.append(req_id)

        # Update the states of the running/resumed requests.
        for req_data in scheduler_output.scheduled_cached_reqs:
            req_id = req_data.req_id
            req_state = self.requests[req_id]

            # Update the cached states.
            num_computed_tokens = req_data.num_computed_tokens
            req_state.num_computed_tokens = num_computed_tokens
            # Add the sampled token(s) from the previous step (if any).
            # This doesn't include "unverified" tokens like spec decode tokens.
            num_new_tokens = (num_computed_tokens +
                              len(req_data.new_token_ids) -
                              req_state.num_tokens)
            if num_new_tokens == 1:
                # Avoid slicing list in most common case.
                req_state.output_token_ids.append(req_data.new_token_ids[-1])
            elif num_new_tokens > 0:
                req_state.output_token_ids.extend(
                    req_data.new_token_ids[-num_new_tokens:])
            # Update the block IDs.
            if not req_data.resumed_from_preemption:
                # Append the new blocks to the existing block IDs.
                req_state.block_ids.extend(req_data.new_block_ids)
            else:
                # The request is resumed from preemption.
                # Replace the existing block IDs with the new ones.
                req_state.block_ids = req_data.new_block_ids

            req_index = self.input_batch.req_id_to_index.get(req_id)
            if req_index is None:
                # The request is not in the persistent batch.
                # The request was either preempted and resumed later, or was not
                # scheduled in the previous step and needs to be added again.
                req_ids_to_add.append(req_id)
                continue

            # Update the persistent batch.
            self.input_batch.num_computed_tokens_cpu[req_index] = (
                num_computed_tokens)
            self.input_batch.block_table.append_row(req_data.new_block_ids,
                                                    req_index)
            # Add new_token_ids to token_ids_cpu.
            start_token_index = num_computed_tokens
            end_token_index = num_computed_tokens + len(req_data.new_token_ids)
            self.input_batch.token_ids_cpu[
                req_index,
                start_token_index:end_token_index] = req_data.new_token_ids
            self.input_batch.num_tokens_no_spec[req_index] = end_token_index
            # Add spec_token_ids to token_ids_cpu.
            spec_token_ids = scheduler_output.scheduled_spec_decode_tokens.get(
                req_id, ())
            if spec_token_ids:
                start_index = end_token_index
                end_token_index += len(spec_token_ids)
                self.input_batch.token_ids_cpu[
                    req_index, start_index:end_token_index] = spec_token_ids
            # NOTE(woosuk): `num_tokens` here may include spec decode tokens.
            self.input_batch.num_tokens[req_index] = end_token_index

        # Check if the batch has changed. If not, we can skip copying the
        # sampling metadata from CPU to GPU.
        batch_changed = len(removed_req_indices) > 0 or len(req_ids_to_add) > 0

        # Add the new or resumed requests to the persistent batch.
        # The smaller empty indices are filled first.
        removed_req_indices = sorted(removed_req_indices, reverse=True)
        for req_id in req_ids_to_add:
            req_state = self.requests[req_id]
            if removed_req_indices:
                # Fill the empty index.
                req_index = removed_req_indices.pop()
            else:
                # Append to the end.
                req_index = None
            self.input_batch.add_request(req_state, req_index)

        # Condense the batched states if there are empty indices.
        if removed_req_indices:
            self.input_batch.condense(removed_req_indices)

        if batch_changed:
            self.input_batch.refresh_sampling_metadata()

    def _prepare_inputs(
        self,
        scheduler_output: "SchedulerOutput",
    ) -> tuple[FlashAttentionMetadata, torch.Tensor,
               Optional[SpecDecodeMetadata]]:
        total_num_scheduled_tokens = scheduler_output.total_num_scheduled_tokens
        assert total_num_scheduled_tokens > 0
        num_reqs = self.input_batch.num_reqs
        assert num_reqs > 0

        # Some attention backends (namely MLA) may want to separate requests
        # based on if the attention computation will be compute-bound or
        # memory-bound. This gives them a hook to do that.
        modified_batch = self.attn_metadata_builder.reorder_batch(
            self.input_batch, scheduler_output)
        if modified_batch:
            self.input_batch.refresh_sampling_metadata()

        # OPTIMIZATION: Start copying the block table first.
        # This way, we can overlap the copy with the following CPU operations.
        self.input_batch.block_table.commit(num_reqs)

        # Get the number of scheduled tokens for each request.
        req_ids = self.input_batch.req_ids
        tokens = [scheduler_output.num_scheduled_tokens[i] for i in req_ids]
        num_scheduled_tokens = np.array(tokens, dtype=np.int32)
        max_num_scheduled_tokens = max(tokens)

        # Get request indices.
        # E.g., [2, 5, 3] -> [0, 0, 1, 1, 1, 1, 1, 2, 2, 2]
        req_indices = np.repeat(self.arange_np[:num_reqs],
                                num_scheduled_tokens)

        # Get batched arange.
        # E.g., [2, 5, 3] -> [0, 1, 0, 1, 2, 3, 4, 0, 1, 2]
        # Equivalent to but faster than:
        # np.concatenate([np.arange(n) for n in num_scheduled_tokens])
        # Step 1. [2, 5, 3] -> [2, 7, 10]
        cu_num_tokens = np.cumsum(num_scheduled_tokens)
        # Step 2. [2, 7, 10] -> [0, 0, 2, 2, 2, 2, 2, 7, 7, 7]
        cumsums_offsets = np.repeat(cu_num_tokens - num_scheduled_tokens,
                                    num_scheduled_tokens)
        # Step 3. [0, 1, 0, 1, 2, 3, 4, 0, 1, 2]
        arange = self.arange_np[:total_num_scheduled_tokens] - cumsums_offsets

        # Get positions.
        positions_np = self.positions_np[:total_num_scheduled_tokens]
        np.add(self.input_batch.num_computed_tokens_cpu[req_indices],
               arange,
               out=positions_np)

        # Calculate M-RoPE positions.
        # Only relevant for models using M-RoPE (e.g, Qwen2-VL)
        if self.uses_mrope:
            self._calc_mrope_positions(scheduler_output)

        # Get token indices.
        # E.g., [0, 1, 0, 1, 2, 3, 4, 0, 1, 2]
        # -> [0, 1, M, M + 1, M + 2, M + 3, M + 4, 2 * M, 2 * M + 1, 2 * M + 2]
        # where M is the max_model_len.
        token_indices = (positions_np +
                         req_indices * self.input_batch.token_ids_cpu.shape[1])

        # NOTE(woosuk): We use torch.index_select instead of np.take here
        # because torch.index_select is much faster than np.take for large
        # tensors.
        torch.index_select(self.input_batch.token_ids_cpu_tensor.flatten(),
                           0,
                           torch.from_numpy(token_indices),
                           out=self.input_ids_cpu[:total_num_scheduled_tokens])
        if self.input_batch.token_type_ids_cpu_tensor is not None:
            token_type_ids = torch.index_select(
                self.input_batch.token_type_ids_cpu_tensor.flatten(), 0,
                torch.from_numpy(token_indices))
            # Copy the tensors to the GPU.
            self.get_token_type_ids()[:total_num_scheduled_tokens]\
                .copy_(token_type_ids, non_blocking=True)

        # Calculate the slot mapping.
        # E.g., [0, 1, 0, 1, 2, 3, 4, 0, 1, 2]
        # -> [0, 0, K, K, K + 1, K + 1, K + 2, 2 * K, 2 * K, 2 * K + 1]
        # where K is the max_num_blocks_per_req and the block size is 2.
        # NOTE(woosuk): We can't simply use `token_indices // block_size` here
        # because M (max_model_len) is not necessarily divisible by block_size.
        block_table_indices = (req_indices * self.max_num_blocks_per_req +
                               positions_np // self.block_size)
        # NOTE(woosuk): We use torch.index_select instead of np.take here
        # because torch.index_select is much faster than np.take for large
        # tensors.
        block_table_cpu = self.input_batch.block_table.get_cpu_tensor()
        block_numbers = block_table_cpu.flatten()[block_table_indices].numpy()
        block_offsets = positions_np % self.block_size
        np.add(block_numbers * self.block_size,
               block_offsets,
               out=self.slot_mapping_np[:total_num_scheduled_tokens])

        # Prepare the attention metadata.
        self.query_start_loc_np[0] = 0
        self.query_start_loc_np[1:num_reqs + 1] = cu_num_tokens

        self.seq_lens_np[:num_reqs] = (
            self.input_batch.num_computed_tokens_cpu[:num_reqs] +
            num_scheduled_tokens)

        # Copy the tensors to the GPU.
        self.input_ids[:total_num_scheduled_tokens].copy_(
            self.input_ids_cpu[:total_num_scheduled_tokens], non_blocking=True)
        if self.uses_mrope:
            # Only relevant for models using M-RoPE (e.g, Qwen2-VL)
            self.mrope_positions[:, :total_num_scheduled_tokens].copy_(
                self.mrope_positions_cpu[:, :total_num_scheduled_tokens],
                non_blocking=True)
        else:
            # Common case (1D positions)
            self.positions[:total_num_scheduled_tokens].copy_(
                self.positions_cpu[:total_num_scheduled_tokens],
                non_blocking=True)

        # Prepare for cascade attention if enabled & beneficial.
        common_prefix_len = 0
        if self.cascade_attn_enabled:
            common_prefix_len = self._compute_cascade_attn_prefix_len(
                num_scheduled_tokens,
                scheduler_output.num_common_prefix_blocks,
            )

        attn_metadata = self.attn_metadata_builder.build(
            num_reqs=num_reqs,
            num_actual_tokens=total_num_scheduled_tokens,
            max_query_len=max_num_scheduled_tokens,
            common_prefix_len=common_prefix_len,
        )

        use_spec_decode = len(
            scheduler_output.scheduled_spec_decode_tokens) > 0
        if not use_spec_decode:
            # NOTE(woosuk): Due to chunked prefills, the batch may contain
            # partial requests. While we should not sample any token
            # from these partial requests, we do so for simplicity.
            # We will ignore the sampled tokens from the partial requests.
            # TODO: Support prompt logprobs.
            logits_indices = attn_metadata.query_start_loc[1:] - 1
            spec_decode_metadata = None
        else:
            # Get the number of draft tokens for each request.
            # Iterate over the dictionary rather than all requests since not all
            # requests have draft tokens.
            num_draft_tokens = np.zeros(num_reqs, dtype=np.int32)
            for req_id, draft_token_ids in (
                    scheduler_output.scheduled_spec_decode_tokens.items()):
                req_idx = self.input_batch.req_id_to_index[req_id]
                num_draft_tokens[req_idx] = len(draft_token_ids)

            spec_decode_metadata = self._calc_spec_decode_metadata(
                num_draft_tokens, cu_num_tokens)
            logits_indices = spec_decode_metadata.logits_indices

        # Hot-Swap lora model
        if self.lora_config:
            self.set_active_loras(self.input_batch, num_scheduled_tokens)

        return attn_metadata, logits_indices, spec_decode_metadata

    def _compute_cascade_attn_prefix_len(
        self,
        num_scheduled_tokens: np.ndarray,
        num_common_prefix_blocks: int,
    ) -> int:
        """Compute the length of the common prefix for cascade attention.

        NOTE(woosuk): The common prefix length returned by this function
        represents the length used specifically for cascade attention, not the
        actual number of tokens shared between requests. When cascade attention
        is disabled (use_cascade=False), this function returns 0 even if
        requests share common tokens. Additionally, the common prefix length is
        truncated to a multiple of the block size and may be further truncated
        due to implementation details explained below.

        Args:
            num_scheduled_tokens: Number of tokens scheduled per request.
            num_common_prefix_blocks: Number of shared KV cache blocks.

        Returns:
            int: Length of common prefix in tokens.
        """
        common_prefix_len = num_common_prefix_blocks * self.block_size
        if common_prefix_len == 0:
            # Common case.
            return 0

        # NOTE(woosuk): Cascade attention uses two attention kernels: one
        # for the common prefix and the other for the rest. For the first
        # kernel, we concatenate all the query tokens (possibly from
        # different requests) and treat them as if they are from the same
        # request. Then, we use bi-directional attention to process the
        # common prefix in the KV cache. Importantly, this means that the
        # first kernel does not do any masking.

        # Consider the following example:
        # Request 1's input query: [D, E, X]
        # Request 1's kv cache: [A, B, C, D, E, X]
        # Request 1's num_computed_tokens: 3 (i.e., [A, B, C])
        # Request 2's input query: [E, Y]
        # Request 2's kv cache: [A, B, C, D, E, Y]
        # Request 2's num_computed_tokens: 4 (i.e., [A, B, C, D])

        # If we use [A, B, C, D, E] as the common prefix, then the
        # first kernel will compute the bi-directional attention between
        # input query [D, E, X, E, Y] and common prefix [A, B, C, D, E].
        # However, this is wrong because D in Request 1 should not attend to
        # E in the common prefix (i.e., we need masking).
        # To avoid this, [A, B, C, D] should be the common prefix.
        # That is, the common prefix should be capped by the minimum
        # num_computed_tokens among the requests, and plus one to include
        # the first token of the query.

        # In practice, we use [A, B, C] as the common prefix, instead of
        # [A, B, C, D] (i.e., the common prefix is capped by the minimum
        # num_computed_tokens, without plus one).
        # This is because of an implementation detail: We want to always
        # use two kernels for cascade attention. Let's imagine:
        # Request 3's input query: [D]
        # Request 3's kv cache: [A, B, C, D]
        # Request 3's num_computed_tokens: 3 (i.e., [A, B, C])
        # If we use [A, B, C, D] as the common prefix for Request 1-3,
        # then Request 3 will be processed only by the first kernel,
        # and the second kernel will get an empty input. While this is not
        # a fundamental problem, our current implementation does not support
        # this case.
        num_reqs = len(num_scheduled_tokens)
        common_prefix_len = min(
            common_prefix_len,
            self.input_batch.num_computed_tokens_cpu[:num_reqs].min())
        # common_prefix_len should be a multiple of the block size.
        common_prefix_len = (common_prefix_len // self.block_size *
                             self.block_size)
        use_cascade = self.attn_backend.use_cascade_attention(
            common_prefix_len=common_prefix_len,
            query_lens=num_scheduled_tokens,
            num_query_heads=self.num_query_heads,
            num_kv_heads=self.num_kv_heads,
            use_alibi=self.use_alibi,
            use_sliding_window=self.window_size is not None,
            num_sms=self.num_sms,
        )
        return common_prefix_len if use_cascade else 0

    def _calc_mrope_positions(self, scheduler_output: "SchedulerOutput"):
        mrope_pos_ptr = 0
        for index, req_id in enumerate(self.input_batch.req_ids):
            req = self.requests[req_id]
            assert req.mrope_positions is not None

            num_computed_tokens = \
                self.input_batch.num_computed_tokens_cpu[index]
            num_scheduled_tokens = \
                scheduler_output.num_scheduled_tokens[req_id]
            num_prompt_tokens = len(req.prompt_token_ids)

            if num_computed_tokens + num_scheduled_tokens > num_prompt_tokens:
                prompt_part_len = max(0,
                                      num_prompt_tokens - num_computed_tokens)
                completion_part_len = max(
                    0, num_scheduled_tokens - prompt_part_len)
            else:
                prompt_part_len = num_scheduled_tokens
                completion_part_len = 0

            assert num_scheduled_tokens == prompt_part_len + completion_part_len

            if prompt_part_len > 0:
                # prompt's mrope_positions are pre-computed
                dst_start = mrope_pos_ptr
                dst_end = mrope_pos_ptr + prompt_part_len
                src_start = num_computed_tokens
                src_end = num_computed_tokens + prompt_part_len

                self.mrope_positions_cpu[:, dst_start:dst_end] = \
                    req.mrope_positions[:,src_start:src_end]

                mrope_pos_ptr += prompt_part_len

            if completion_part_len > 0:
                # compute completion's mrope_positions on-the-fly
                dst_start = mrope_pos_ptr
                dst_end = mrope_pos_ptr + completion_part_len

                self.mrope_positions_cpu[:, dst_start:dst_end] = \
                    MRotaryEmbedding.get_next_input_positions_tensor(
                        req.mrope_position_delta,
                        context_len=num_computed_tokens +
                        prompt_part_len,
                        seq_len=num_computed_tokens +
                        prompt_part_len +
                        completion_part_len,
                    )

                mrope_pos_ptr += completion_part_len

    def _calc_spec_decode_metadata(
        self,
        num_draft_tokens: np.ndarray,
        cu_num_scheduled_tokens: np.ndarray,
    ) -> SpecDecodeMetadata:
        # Inputs:
        # cu_num_scheduled_tokens:  [  4, 104, 107, 207, 209]
        # num_draft_tokens:         [  3,   0,   2,   0,   1]
        # Outputs:
        # cu_num_draft_tokens:      [  3,   3,   5,   5,   6]
        # logits_indices:           [  0,   1,   2,   3, 103, 104, 105, 106,
        #                            206, 207, 208]
        # target_logits_indices:    [  0,   1,   2,   5,   6,   9]
        # bonus_logits_indices:     [  3,   4,   7,   8,  10]

        # Compute the logits indices.
        # [4, 1, 3, 1, 2]
        num_sampled_tokens = num_draft_tokens + 1
        # Step 1. [4, 5, 8, 9, 11]
        cu_num_sampled_tokens = np.cumsum(num_sampled_tokens, dtype=np.int32)
        total_num_sampled_tokens = cu_num_sampled_tokens[-1]
        # Step 2. [0, 0, 0, 0, 4, 5, 5, 5, 8, 9, 9]
        cumsums_offsets = np.repeat(cu_num_sampled_tokens - num_sampled_tokens,
                                    num_sampled_tokens)
        # Step 3. [0, 1, 2, 3, 0, 0, 1, 2, 0, 0, 1]
        arange = self.arange_np[:total_num_sampled_tokens] - cumsums_offsets
        # Step 4. [0, 0, 0, 0, 103, 104, 104, 104, 206, 207, 207]
        logits_indices = np.repeat(
            cu_num_scheduled_tokens - num_sampled_tokens, num_sampled_tokens)
        # Step 5. [0, 1, 2, 3, 103, 104, 105, 106, 206, 207, 208]
        logits_indices += arange

        # Compute the bonus logits indices.
        bonus_logits_indices = cu_num_sampled_tokens - 1

        # Compute the draft logits indices.
        # [3, 3, 5, 5, 6]
        cu_num_draft_tokens = np.cumsum(num_draft_tokens, dtype=np.int32)
        total_num_draft_tokens = cu_num_draft_tokens[-1]
        # [0, 0, 0, 3, 3, 5]
        cumsums_offsets = np.repeat(cu_num_draft_tokens - num_draft_tokens,
                                    num_draft_tokens)
        # [0, 1, 2, 0, 1, 0]
        arange = self.arange_np[:total_num_draft_tokens] - cumsums_offsets
        # [0, 0, 0, 5, 5, 9]
        target_logits_indices = np.repeat(
            cu_num_sampled_tokens - num_sampled_tokens, num_draft_tokens)
        # [0, 1, 2, 5, 6, 9]
        target_logits_indices += arange

        # TODO: Optimize the CPU -> GPU copy.
        cu_num_draft_tokens = torch.from_numpy(cu_num_draft_tokens).to(
            self.device, non_blocking=True)
        logits_indices = torch.from_numpy(logits_indices).to(self.device,
                                                             non_blocking=True)
        target_logits_indices = torch.from_numpy(target_logits_indices).to(
            self.device, non_blocking=True)
        bonus_logits_indices = torch.from_numpy(bonus_logits_indices).to(
            self.device, non_blocking=True)

        # Compute the draft token ids.
        # draft_token_indices:      [  1,   2,   3, 105, 106, 208]
        draft_token_ids = self.input_ids[logits_indices]
        draft_token_ids = draft_token_ids[target_logits_indices + 1]

        metadata = SpecDecodeMetadata(
            draft_token_ids=draft_token_ids,
            num_draft_tokens=num_draft_tokens.tolist(),
            cu_num_draft_tokens=cu_num_draft_tokens,
            target_logits_indices=target_logits_indices,
            bonus_logits_indices=bonus_logits_indices,
            logits_indices=logits_indices,
        )
        return metadata

    def _execute_mm_encoder(self, scheduler_output: "SchedulerOutput"):
        scheduled_encoder_inputs = scheduler_output.scheduled_encoder_inputs
        if not scheduled_encoder_inputs:
            return

        # Batch the multi-modal inputs.
        mm_inputs = list[MultiModalKwargs]()
        req_ids_pos = list[tuple[str, int, PlaceholderRange]]()
        for req_id, encoder_input_ids in scheduled_encoder_inputs.items():
            req_state = self.requests[req_id]

            for mm_input_id in encoder_input_ids:
                mm_inputs.append(req_state.mm_inputs[mm_input_id])
                req_ids_pos.append(
                    (req_id, mm_input_id, req_state.mm_positions[mm_input_id]))

        # Batch mm inputs as much as we can: if a request in the batch has
        # multiple modalities or a different modality than the previous one,
        # we process it separately to preserve item order.
        # FIXME(ywang96): This is a hacky way to deal with multiple modalities
        # in the same batch while still being able to benefit from batching
        # multimodal inputs. The proper solution should be reordering the
        # encoder outputs.
        grouped_mm_inputs_list = group_mm_inputs_by_modality(mm_inputs)

        encoder_outputs = []
        for grouped_mm_inputs in grouped_mm_inputs_list:
            batched_mm_inputs = MultiModalKwargs.batch(grouped_mm_inputs)
            batched_mm_inputs = MultiModalKwargs.as_kwargs(batched_mm_inputs,
                                                           device=self.device)

            # Run the encoder.
            # `curr_group_outputs` is either of the following:
            # 1. A tensor of shape (num_items, feature_size, hidden_size)
            # in case feature_size is fixed across all multimodal items.
            # 2. A list or tuple (length: num_items) of tensors, each of shape
            # (feature_size, hidden_size) in case the feature size is dynamic
            # depending on the input multimodal items.
            curr_group_outputs = self.model.get_multimodal_embeddings(
                **batched_mm_inputs)

            sanity_check_mm_encoder_outputs(
                curr_group_outputs,
                expected_num_items=len(grouped_mm_inputs),
            )

            for output in curr_group_outputs:
                encoder_outputs.append(output)

        # Cache the encoder outputs.
        for (req_id, input_id, pos_info), output in zip(
                req_ids_pos,
                encoder_outputs,
        ):
            if req_id not in self.encoder_cache:
                self.encoder_cache[req_id] = {}

            self.encoder_cache[req_id][input_id] = scatter_mm_placeholders(
                output,
                is_embed=pos_info.is_embed,
            )

    def _gather_mm_embeddings(
        self,
        scheduler_output: "SchedulerOutput",
    ) -> list[torch.Tensor]:
        mm_embeds: list[torch.Tensor] = []
        for req_id in self.input_batch.req_ids:
            num_scheduled_tokens = scheduler_output.num_scheduled_tokens[
                req_id]
            req_state = self.requests[req_id]
            num_computed_tokens = req_state.num_computed_tokens
            mm_positions = req_state.mm_positions
            for i, pos_info in enumerate(mm_positions):
                start_pos = pos_info.offset
                num_encoder_tokens = pos_info.length

                # The encoder output is needed if the two ranges overlap:
                # [num_computed_tokens,
                #  num_computed_tokens + num_scheduled_tokens) and
                # [start_pos, start_pos + num_encoder_tokens)
                if start_pos >= num_computed_tokens + num_scheduled_tokens:
                    # The encoder output is not needed in this step.
                    break
                if start_pos + num_encoder_tokens <= num_computed_tokens:
                    # The encoder output is already processed and stored
                    # in the decoder's KV cache.
                    continue

                start_idx = max(num_computed_tokens - start_pos, 0)
                end_idx = min(
                    num_computed_tokens - start_pos + num_scheduled_tokens,
                    num_encoder_tokens)
                assert start_idx < end_idx
                assert req_id in self.encoder_cache
                assert i in self.encoder_cache[req_id]
                encoder_output = self.encoder_cache[req_id][i]

                if (is_embed := pos_info.is_embed) is not None:
                    is_embed = is_embed[start_idx:end_idx]

                mm_embeds_item = gather_mm_placeholders(
                    encoder_output[start_idx:end_idx],
                    is_embed=is_embed,
                )
                mm_embeds.append(mm_embeds_item)
        return mm_embeds

    def get_model(self) -> nn.Module:
        return self.model

    def apply_grammar_bitmask(
        self,
        scheduler_output: "SchedulerOutput",
        logits: torch.Tensor,
    ):
        # Serialization of np.ndarray is much more efficient than a tensor,
        # so we receive it in that format.
        grammar_bitmask = scheduler_output.grammar_bitmask
        if grammar_bitmask is None:
            return

        # We receive the structured output bitmask from the scheduler, but the
        # indices of the requests in the batch may not match the indices of
        # the bitmask since the scheduler doesn't know how the gpu runner is
        # ordering the requests in the batch. We need to sort the bitmask to
        # match the order of the requests used here.
        struct_out_req_batch_indices: dict[str, int] = {}
        indices_match = True
        for req_id in self.input_batch.req_ids:
            mask_index = scheduler_output.structured_output_request_ids.get(
                req_id)
            if mask_index is None:
                # not a structured output request
                continue
            batch_index = self.input_batch.req_id_to_index[req_id]
            if batch_index != mask_index:
                indices_match = False
            struct_out_req_batch_indices[req_id] = batch_index

        if not indices_match:
            # Sort the bitmask to match the order of the requests
            sorted_bitmask = np.zeros_like(grammar_bitmask)
            for req_id, batch_index in struct_out_req_batch_indices.items():
                orig_index = scheduler_output.structured_output_request_ids[
                    req_id]
                sorted_bitmask[batch_index] = grammar_bitmask[orig_index]
            grammar_bitmask = sorted_bitmask

        grammar_bitmask = torch.from_numpy(grammar_bitmask)

        # TODO: compatibility with spec decode
        xgr.apply_token_bitmask_inplace(
            logits,
            grammar_bitmask.to(self.device, non_blocking=True),
            indices=list(struct_out_req_batch_indices.values()),
        )

    @torch.inference_mode()
    def execute_model(
        self,
        scheduler_output: "SchedulerOutput",
        intermediate_tensors: Optional[IntermediateTensors] = None,
    ) -> Union[ModelRunnerOutput, torch.Tensor]:
        self._update_states(scheduler_output)
        if not scheduler_output.total_num_scheduled_tokens:
            # Return empty ModelRunnerOutput if there's no work to do.
            return EMPTY_MODEL_RUNNER_OUTPUT

        # Prepare the decoder inputs.
        attn_metadata, logits_indices, spec_decode_metadata = (
            self._prepare_inputs(scheduler_output))
        num_scheduled_tokens = scheduler_output.total_num_scheduled_tokens
        if (self.use_cuda_graph
                and num_scheduled_tokens <= self.cudagraph_batch_sizes[-1]):
            # Use piecewise CUDA graphs.
            # Add padding to the batch size.
            num_input_tokens = self.vllm_config.pad_for_cudagraph(
                num_scheduled_tokens)
        else:
            # Eager mode.
            num_input_tokens = num_scheduled_tokens
        attn_metadata.num_input_tokens = num_input_tokens

<<<<<<< HEAD
        has_token_types = self.token_type_ids is not None
        model_kwargs = {}
=======
        # _prepare_inputs may reorder the batch, so we must gather multi
        # modal outputs after that to ensure the correct order
        if self.is_multimodal_model:
            # Run the multimodal encoder if any.
            self._execute_mm_encoder(scheduler_output)
            mm_embeds = self._gather_mm_embeddings(scheduler_output)
        else:
            mm_embeds = []
>>>>>>> 54a66e5f

        if self.is_multimodal_model:
            # NOTE(woosuk): To unify token ids and soft tokens (vision
            # embeddings), we always use embeddings (rather than token ids)
            # as input to the multimodal model, even when the input is text.
            input_ids = self.input_ids[:num_scheduled_tokens]
            if has_token_types:
                model_kwargs["token_type_ids"] = cast(
                    torch.Tensor, self.token_type_ids)[:num_scheduled_tokens]
            if mm_embeds:
                inputs_embeds = self.model.get_input_embeddings(
                    input_ids, mm_embeds)
            else:
                inputs_embeds = self.model.get_input_embeddings(input_ids)
            # TODO(woosuk): Avoid the copy. Optimize.
            self.inputs_embeds[:num_scheduled_tokens].copy_(inputs_embeds)
            inputs_embeds = self.inputs_embeds[:num_input_tokens]
            input_ids = None
        else:
            # For text-only models, we use token ids as input.
            # While it is possible to use embeddings as input just like the
            # multimodal models, it is not desirable for performance since
            # then the embedding layer is not included in the CUDA graph.
            input_ids = self.input_ids[:num_input_tokens]
            if has_token_types:
                model_kwargs["token_type_ids"] = cast(
                    torch.Tensor, self.token_type_ids)[:num_input_tokens]
            inputs_embeds = None
        if self.uses_mrope:
            positions = self.mrope_positions[:, :num_input_tokens]
        else:
            positions = self.positions[:num_input_tokens]

        if get_pp_group().is_first_rank:
            intermediate_tensors = None
        else:
            assert intermediate_tensors is not None
            assert self.intermediate_tensors is not None
            for k, v in intermediate_tensors.items():
                self.intermediate_tensors[k][:num_input_tokens].copy_(
                    v[:num_input_tokens], non_blocking=True)
            intermediate_tensors = IntermediateTensors({
                k: v[:num_input_tokens]
                for k, v in self.intermediate_tensors.items()
            })

        # Run the decoder.
        # Use persistent buffers for CUDA graphs.
        with set_forward_context(attn_metadata, self.vllm_config):
            hidden_states = self.model(
                input_ids=input_ids,
                positions=positions,
                intermediate_tensors=intermediate_tensors,
                inputs_embeds=inputs_embeds,
                **model_kwargs,
            )
        if not get_pp_group().is_last_rank:
            # For mid-pipeline stages, return the hidden states.
            return hidden_states

        hidden_states = hidden_states[:num_scheduled_tokens]
        sample_hidden_states = hidden_states[logits_indices]

        if self.input_batch.pooling_reqs:
            assert self.input_batch.num_reqs ==\
                 len(self.input_batch.pooling_reqs), \
            "Either all or none of the requests in" \
            " a batch must be pooling request"

            pooler_output = self.model.pooler(
                hidden_states=hidden_states,
                pooling_metadata=self.input_batch.pooling_metadata)

            # any token will do because max tokens is 1
            sampled_tokens = [[0]] * self.input_batch.num_reqs

            return ModelRunnerOutput(
                req_ids=self.input_batch.req_ids,
                req_id_to_index=self.input_batch.req_id_to_index,
                sampled_token_ids=sampled_tokens,
                spec_token_ids=None,
                logprobs=None,
                prompt_logprobs_dict={},
                pooler_output=[
                    o.data.to("cpu") for o in pooler_output.outputs
                ],
            )

        logits = self.model.compute_logits(sample_hidden_states, None)

        # Apply structured output bitmasks if present
        if scheduler_output.grammar_bitmask is not None:
            self.apply_grammar_bitmask(scheduler_output, logits)

        # Sample the next token and get logprobs if needed.
        sampling_metadata = self.input_batch.sampling_metadata
        if spec_decode_metadata is None:
            sampler_output = self.model.sample(
                logits=logits,
                sampling_metadata=sampling_metadata,
            )
        else:
            # When indexing with a tensor (bonus_logits_indices), PyTorch
            # creates a new tensor with separate storage from the original
            # logits tensor. This means any in-place operations on bonus_logits
            # won't affect the original logits tensor.
            bonus_logits = logits[spec_decode_metadata.bonus_logits_indices]
            sampler_output = self.model.sample(
                logits=bonus_logits,
                sampling_metadata=sampling_metadata,
            )
            bonus_token_ids = sampler_output.sampled_token_ids

            # Just like `bonus_logits`, `target_logits` is a new tensor with
            # separate storage from the original `logits` tensor. Therefore,
            # it is safe to update `target_logits` in place.
            target_logits = logits[spec_decode_metadata.target_logits_indices]
            output_token_ids = self.rejection_sampler(
                spec_decode_metadata,
                None,  # draft_probs
                target_logits,
                bonus_token_ids,
                sampling_metadata,
            )
            sampler_output.sampled_token_ids = output_token_ids

        # TODO(woosuk): The following loop can be slow since it iterates over
        # the requests one by one. Optimize.
        discard_sampled_tokens_req_indices = []
        for i, req_id in enumerate(self.input_batch.req_ids):
            req_state = self.requests[req_id]
            seq_len = (req_state.num_computed_tokens +
                       scheduler_output.num_scheduled_tokens[req_id])
            if seq_len < req_state.num_tokens:
                # Ignore the sampled token for partial prefills.
                # Rewind the generator state as if the token was not sampled.
                # This relies on cuda-specific torch-internal impl details
                generator = self.input_batch.generators.get(i)
                if generator is not None:
                    generator.set_offset(generator.get_offset() - 4)
                # Record the index of the request that should not be sampled,
                # so that we could clear the sampled tokens before returning.
                discard_sampled_tokens_req_indices.append(i)

        # NOTE: GPU -> CPU Sync happens here.
        # Move as many CPU operations as possible before this sync point.
        logprobs_tensors = sampler_output.logprobs_tensors
        logprobs_lists = logprobs_tensors.tolists() \
            if logprobs_tensors is not None else None

        # Compute prompt logprobs if needed.
        prompt_logprobs_dict = self._get_prompt_logprobs_dict(
            hidden_states,
            scheduler_output,
        )

        # Get the valid generated tokens.
        sampled_token_ids = sampler_output.sampled_token_ids
        max_gen_len = sampled_token_ids.shape[-1]
        if max_gen_len == 1:
            # No spec decode tokens.
            valid_sampled_token_ids = sampled_token_ids.tolist()
        else:
            # Includes spec decode tokens.
            valid_sampled_token_ids = self.rejection_sampler.parse_output(
                sampled_token_ids,
                self.input_batch.vocab_size,
            )
        # Mask out the sampled tokens that should not be sampled.
        for i in discard_sampled_tokens_req_indices:
            valid_sampled_token_ids[i].clear()

        if not self.use_spec_decode:
            # Speculative decoding is not enabled.
            spec_token_ids = None
        elif self.speculative_config.method == "ngram":
            assert isinstance(self.drafter, NgramProposer)
            spec_token_ids = self.generate_draft_token_ids(
                valid_sampled_token_ids, sampling_metadata)
        elif self.speculative_config.method == "eagle":
            assert isinstance(self.drafter, EagleProposer)
            # TODO(woosuk): Refactor the loop.
            next_token_ids: list[int] = []
            for i, token_ids in enumerate(valid_sampled_token_ids):
                if token_ids:
                    # Common case.
                    next_token_id = token_ids[-1]
                else:
                    # Partial prefill (rare case).
                    # Get the next token id from the request state.
                    req_id = self.input_batch.req_ids[i]
                    req_state = self.requests[req_id]
                    seq_len = (req_state.num_computed_tokens +
                               scheduler_output.num_scheduled_tokens[req_id])
                    next_token_id = req_state.get_token_id(seq_len)
                next_token_ids.append(next_token_id)
            next_token_ids = torch.tensor(next_token_ids,
                                          dtype=torch.int32,
                                          device=self.device)

            if spec_decode_metadata is None:
                # input_ids can be None for multimodal models.
                # We need to slice token_ids, positions, and hidden_states
                # because the eagle head does not use cuda graph and should
                # not include padding.
                target_token_ids = self.input_ids[:num_scheduled_tokens]
                target_positions = positions[:num_scheduled_tokens]
                target_hidden_states = hidden_states[:num_scheduled_tokens]
                target_slot_mapping = attn_metadata.slot_mapping
                cu_num_tokens = attn_metadata.query_start_loc
            else:
                # TODO(woosuk): Refactor this.
                num_draft_tokens = spec_decode_metadata.num_draft_tokens
                num_rejected_tokens = [
                    n + 1 - len(valid_sampled_token_ids[i]) if n > 0 else 0
                    for i, n in enumerate(num_draft_tokens)
                ]
                num_rejected_tokens = torch.tensor(
                    num_rejected_tokens,
                    dtype=torch.int32,
                    device=self.device,
                )
                cu_num_tokens, token_indices = self.drafter.prepare_inputs(
                    attn_metadata.query_start_loc,
                    num_rejected_tokens,
                )
                target_token_ids = self.input_ids[token_indices]
                target_positions = positions[token_indices]
                target_hidden_states = hidden_states[token_indices]
                target_slot_mapping = attn_metadata.slot_mapping[token_indices]

            draft_token_ids, draft_probs = self.drafter.propose(
                target_token_ids=target_token_ids,
                target_positions=target_positions,
                target_hidden_states=target_hidden_states,
                target_slot_mapping=target_slot_mapping,
                next_token_ids=next_token_ids,
                cu_num_tokens=cu_num_tokens,
                block_table=attn_metadata.block_table,
                sampling_metadata=sampling_metadata,
            )
            spec_token_ids = draft_token_ids.tolist()
            # TODO(woosuk): Cache draft_probs and use it for rejection sampling
            # in the next step.
            del draft_probs

        return ModelRunnerOutput(
            req_ids=self.input_batch.req_ids,
            req_id_to_index=self.input_batch.req_id_to_index,
            sampled_token_ids=valid_sampled_token_ids,
            spec_token_ids=spec_token_ids,
            logprobs=logprobs_lists,
            prompt_logprobs_dict=prompt_logprobs_dict,
            pooler_output=[])

    def generate_draft_token_ids(
        self,
        sampled_token_ids: list[list[int]],
        sampling_metadata: SamplingMetadata,
    ) -> list[list[int]]:
        # TODO(woosuk): Optimize.
        draft_token_ids: list[list[int]] = []
        for i, sampled_ids in enumerate(sampled_token_ids):
            num_sampled_ids = len(sampled_ids)
            if not num_sampled_ids:
                # Skip speculative decoding.
                draft_token_ids.append([])
                continue

            # Skip requests that require top-p, top-k, etc.
            req_id = self.input_batch.req_ids[i]
            if not is_spec_decode_supported(req_id, self.input_batch):
                draft_token_ids.append([])
                continue

            # Add sampled_token_ids to token_ids_cpu.
            start_idx = self.input_batch.num_tokens_no_spec[i]
            end_idx = start_idx + num_sampled_ids
            self.input_batch.token_ids_cpu[i, start_idx:end_idx] = sampled_ids
            drafter_output = self.drafter.propose(
                self.input_batch.token_ids_cpu[i, :end_idx])
            if drafter_output is None or len(drafter_output) == 0:
                draft_token_ids.append([])
            else:
                draft_token_ids.append(drafter_output.tolist())
        return draft_token_ids

    def load_model(self) -> None:
        logger.info("Starting to load model %s...", self.model_config.model)
        with DeviceMemoryProfiler() as m:  # noqa: SIM117
            time_before_load = time.perf_counter()
            self.model = get_model(vllm_config=self.vllm_config)
            if self.lora_config:
                self.model = self.load_lora_model(self.model,
                                                  self.model_config,
                                                  self.scheduler_config,
                                                  self.lora_config,
                                                  self.device)
            if hasattr(self, "drafter"):
                logger.info("Loading drafter model...")
                self.drafter.load_model(self.model)
            time_after_load = time.perf_counter()
        self.model_memory_usage = m.consumed_memory
        logger.info("Model loading took %.4f GiB and %.6f seconds",
                    self.model_memory_usage / GiB_bytes,
                    time_after_load - time_before_load)

    def _get_prompt_logprobs_dict(
        self,
        hidden_states: torch.Tensor,
        scheduler_output: "SchedulerOutput",
    ) -> dict[str, Optional[LogprobsTensors]]:
        num_prompt_logprobs_dict = self.input_batch.num_prompt_logprobs
        if not num_prompt_logprobs_dict:
            return {}

        in_progress_dict = self.input_batch.in_progress_prompt_logprobs_cpu
        prompt_logprobs_dict: dict[str, Optional[LogprobsTensors]] = {}

        # Since prompt logprobs are a rare feature, prioritize simple,
        # maintainable loop over optimal performance.
        completed_prefill_reqs = []
        for req_id, num_prompt_logprobs in num_prompt_logprobs_dict.items():

            num_tokens = scheduler_output.num_scheduled_tokens[req_id]

            # Get metadata for this request.
            request = self.requests[req_id]
            num_prompt_tokens = len(request.prompt_token_ids)
            prompt_token_ids = torch.tensor(request.prompt_token_ids).to(
                self.device, non_blocking=True)

            # Set up target LogprobsTensors object.
            logprobs_tensors = in_progress_dict.get(req_id)
            if not logprobs_tensors:
                # Create empty logprobs CPU tensors for the entire prompt.
                # If chunked, we'll copy in slice by slice.
                logprobs_tensors = LogprobsTensors.empty_cpu(
                    num_prompt_tokens - 1, num_prompt_logprobs + 1)
                in_progress_dict[req_id] = logprobs_tensors

            # Determine number of logits to retrieve.
            start_idx = request.num_computed_tokens
            start_tok = start_idx + 1
            num_remaining_tokens = num_prompt_tokens - start_tok
            if num_tokens <= num_remaining_tokens:
                # This is a chunk, more tokens remain.
                # In the == case, there are no more prompt logprobs to produce
                # but we want to defer returning them to the next step where we
                # have new generated tokens to return.
                num_logits = num_tokens
            else:
                # This is the last chunk of prompt tokens to return.
                num_logits = num_remaining_tokens
                completed_prefill_reqs.append(req_id)
                prompt_logprobs_dict[req_id] = logprobs_tensors

            if num_logits <= 0:
                # This can happen for the final chunk if we prefilled exactly
                # (num_prompt_tokens - 1) tokens for this request in the prior
                # step. There are no more prompt logprobs to produce.
                continue

            # Get the logits corresponding to this req's prompt tokens.
            # If this is a partial request (i.e. chunked prefill),
            # then there is prompt logprob generated for each index.
            req_idx = self.input_batch.req_id_to_index[req_id]
            offset = self.query_start_loc_np[req_idx].item()
            prompt_hidden_states = hidden_states[offset:offset + num_logits]
            logits = self.model.compute_logits(prompt_hidden_states, None)

            # Get the "target" tokens for each index. For prompt at index i,
            # the token at prompt index i+1 is the "sampled" token we want
            # to gather the logprob for.
            tgt_token_ids = prompt_token_ids[start_tok:start_tok + num_logits]

            # Compute prompt logprobs.
            logprobs = self.model.sampler.compute_logprobs(logits)
            token_ids, logprobs, ranks = self.model.sampler.gather_logprobs(
                logprobs, num_prompt_logprobs, tgt_token_ids)

            # Transfer GPU->CPU async.
            chunk_slice = slice(start_idx, start_idx + num_logits)
            logprobs_tensors.logprob_token_ids[chunk_slice].copy_(
                token_ids, non_blocking=True)
            logprobs_tensors.logprobs[chunk_slice].copy_(logprobs,
                                                         non_blocking=True)
            logprobs_tensors.selected_token_ranks[chunk_slice].copy_(
                ranks, non_blocking=True)

        # Remove requests that have completed prefill from the batch
        # num_prompt_logprobs_dict.
        for req_id in completed_prefill_reqs:
            del num_prompt_logprobs_dict[req_id]
            del in_progress_dict[req_id]

        # Must synchronize the non-blocking GPU->CPU transfers.
        if prompt_logprobs_dict:
            torch.cuda.synchronize()

        return prompt_logprobs_dict

    @torch.inference_mode()
    def _dummy_run(
        self,
        num_tokens: int,
    ) -> torch.Tensor:

        # Set num_scheduled_tokens based on num_tokens and max_num_seqs
        # for dummy run with LoRA so that the num_reqs collectively
        # has num_tokens in total.
        assert num_tokens <= self.scheduler_config.max_num_batched_tokens
        max_num_reqs = self.scheduler_config.max_num_seqs
        num_reqs = max_num_reqs if num_tokens >= max_num_reqs else num_tokens
        min_tokens_per_req = num_tokens // num_reqs
        num_scheduled_tokens_list = [min_tokens_per_req] * num_reqs
        num_scheduled_tokens_list[-1] += num_tokens % num_reqs
        assert sum(num_scheduled_tokens_list) == num_tokens
        assert len(num_scheduled_tokens_list) == num_reqs
        num_scheduled_tokens = np.array(num_scheduled_tokens_list,
                                        dtype=np.int32)

        with self.maybe_dummy_run_with_lora(self.lora_config,
                                            num_scheduled_tokens):
            model = self.model
            if self.is_multimodal_model:
                input_ids = None
                inputs_embeds = self.inputs_embeds[:num_tokens]
            else:
                input_ids = self.input_ids[:num_tokens]
                inputs_embeds = None
            if self.uses_mrope:
                positions = self.mrope_positions[:, :num_tokens]
            else:
                positions = self.positions[:num_tokens]

            if get_pp_group().is_first_rank:
                intermediate_tensors = None
            else:
                if self.intermediate_tensors is None:
                    self.intermediate_tensors = (
                        self.model.make_empty_intermediate_tensors(
                            batch_size=self.max_num_tokens,
                            dtype=self.model_config.dtype,
                            device=self.device))
                intermediate_tensors = IntermediateTensors({
                    k: v[:num_tokens]
                    for k, v in self.intermediate_tensors.items()
                })

            with set_forward_context(None,
                                     self.vllm_config,
                                     num_tokens=num_tokens):
                hidden_states = model(
                    input_ids=input_ids,
                    positions=positions,
                    intermediate_tensors=intermediate_tensors,
                    inputs_embeds=inputs_embeds,
                )

        logit_indices = np.cumsum(num_scheduled_tokens) - 1
        return hidden_states, hidden_states[logit_indices], num_reqs

    @torch.inference_mode()
    def _dummy_sampler_run(
        self,
        hidden_states: torch.Tensor,
    ) -> torch.Tensor:

        logits = self.model.compute_logits(hidden_states, None)
        num_reqs = logits.size(0)

        dummy_tensors = lambda v: torch.full(
            (num_reqs, ), v, device=self.device)

        dummy_metadata = SamplingMetadata(
            temperature=dummy_tensors(0.5),
            all_greedy=False,
            all_random=False,
            top_p=dummy_tensors(0.9),
            top_k=dummy_tensors(logits.size(1) - 1),
            min_p=None,
            generators={},
            max_num_logprobs=None,
            no_penalties=True,
            prompt_token_ids=None,
            frequency_penalties=dummy_tensors(0.1),
            presence_penalties=dummy_tensors(0.1),
            repetition_penalties=dummy_tensors(0.1),
            output_token_ids=[[] for _ in range(num_reqs)],
            min_tokens={},
            logit_bias=[None for _ in range(num_reqs)],
            allowed_token_ids_mask=None,
            bad_words_token_ids={},
        )
        try:
            sampler_output = self.model.sample(
                logits=logits, sampling_metadata=dummy_metadata)
        except RuntimeError as e:
            if 'out of memory' in str(e):
                raise RuntimeError(
                    "CUDA out of memory occurred when warming up sampler with "
                    f"{num_reqs} dummy requests. Please try lowering "
                    "`max_num_seqs` or `gpu_memory_utilization` when "
                    "initializing the engine.") from e
            else:
                raise e
        if self.use_spec_decode:
            draft_token_ids = [[0] for _ in range(num_reqs)]
            dummy_spec_decode_metadata = SpecDecodeMetadata.make_dummy(
                draft_token_ids, self.device)

            num_tokens = sum(len(ids) for ids in draft_token_ids)
            # draft_probs = torch.randn(
            #     num_tokens, logits.shape[-1], device=self.device,
            #     dtype=logits.dtype)
            draft_probs = None
            target_logits = torch.randn(num_tokens,
                                        logits.shape[-1],
                                        device=self.device,
                                        dtype=logits.dtype)
            # NOTE(woosuk): Here, we should use int32 because the sampler uses
            # int32 for bonus_token_ids. If the dtype mismatches, re-compilation
            # will occur at runtime.
            bonus_token_ids = torch.zeros(num_reqs,
                                          device=self.device,
                                          dtype=torch.int32)
            self.rejection_sampler(
                dummy_spec_decode_metadata,
                draft_probs,
                target_logits,
                bonus_token_ids,
                dummy_metadata,
            )
        return sampler_output

    @torch.inference_mode()
    def _dummy_pooler_run(
        self,
        num_tokens: int,
        num_reqs: int,
        hidden_states: torch.Tensor,
    ) -> torch.Tensor:

        req_num_tokens = num_tokens // num_reqs

        dummy_metadata = PoolingMetadata(
            prompt_lens=torch.tensor([req_num_tokens] * num_reqs,
                                     device=self.device),
            prompt_token_ids=torch.zeros((num_reqs, req_num_tokens),
                                         dtype=torch.int32,
                                         device=self.device))

        try:
            pooler_output = self.model.pooler(hidden_states=hidden_states,
                                              pooling_metadata=dummy_metadata)
        except RuntimeError as e:
            if 'out of memory' in str(e):
                raise RuntimeError(
                    "CUDA out of memory occurred when warming up pooler with "
                    f"{num_reqs} dummy requests. Please try lowering "
                    "`max_num_seqs` or `gpu_memory_utilization` when "
                    "initializing the engine.") from e
            else:
                raise e
        return pooler_output

    def profile_run(self) -> None:
        # Profile with multimodal encoder & encoder cache.
        # TODO: handle encoder-decoder models once we support them.
        if (self.is_multimodal_model and self.max_num_encoder_input_tokens > 0
                and self.encoder_cache_size > 0):

            # NOTE: Currently model is profiled with a single non-text
            # modality with the max possible input tokens even when
            # it supports multiple.
            max_tokens_by_modality_dict = self.mm_registry \
                .get_max_tokens_per_item_by_nonzero_modality(self.model_config)
            dummy_data_modality, max_tokens_per_mm_item = max(
                max_tokens_by_modality_dict.items(), key=lambda item: item[1])

            # Check how many items of this modality can be supported by
            # the encoder budget.
            encoder_budget = min(self.max_num_encoder_input_tokens,
                                 self.encoder_cache_size)

            max_num_mm_items_encoder_budget = cdiv(encoder_budget,
                                                   max_tokens_per_mm_item)

            # Check how many items of this modality can be supported by
            # the decoder budget.
            max_mm_items_per_req = self.mm_registry.get_mm_limits_per_prompt(
                self.model_config)[dummy_data_modality]

            # NOTE: We do not consider max_num_batched_tokens on purpose
            # because the multimodal embeddings can be generated in advance
            # and chunked prefilled.
            max_num_mm_items_decoder_budget = self.max_num_reqs * \
                max_mm_items_per_req

            max_num_mm_items = min(max_num_mm_items_encoder_budget,
                                   max_num_mm_items_decoder_budget)

            logger.info(
                "Encoder cache will be initialized with a budget of %s tokens,"
                " and profiled with %s %s items of the maximum feature size.",
                encoder_budget, max_num_mm_items, dummy_data_modality)

            # Create dummy batch of multimodal inputs.
            dummy_mm_kwargs = self.mm_registry.get_decoder_dummy_data(
                model_config=self.model_config,
                seq_len=self.max_num_tokens,
                mm_counts={
                    dummy_data_modality: 1
                },
            ).multi_modal_data

            batched_dummy_mm_inputs = MultiModalKwargs.batch(
                [dummy_mm_kwargs] * max_num_mm_items)
            batched_dummy_mm_inputs = MultiModalKwargs.as_kwargs(
                batched_dummy_mm_inputs, device=self.device)

            # Run multimodal encoder.
            dummy_encoder_outputs = self.model.get_multimodal_embeddings(
                **batched_dummy_mm_inputs)

            sanity_check_mm_encoder_outputs(
                dummy_encoder_outputs,
                expected_num_items=max_num_mm_items,
            )

            # Cache the dummy encoder outputs.
            self.encoder_cache["tmp"] = dict(enumerate(dummy_encoder_outputs))

        hidden_states, last_hidden_states, num_reqs = self._dummy_run(
            self.max_num_tokens)
        if get_pp_group().is_last_rank:
            if self.is_pooling_model:
                output = self._dummy_pooler_run(self.max_num_tokens, num_reqs,
                                                hidden_states)
            else:
                output = self._dummy_sampler_run(last_hidden_states)
        else:
            output = None
        torch.cuda.synchronize()
        del hidden_states, output
        self.encoder_cache.clear()
        gc.collect()

    def capture_model(self) -> None:
        if not self.use_cuda_graph:
            logger.warning(
                "Skipping CUDA graph capture. Please add "
                "-O %s to use CUDA graphs.", CompilationLevel.PIECEWISE)
            return

        start_time = time.perf_counter()
        start_free_gpu_memory = torch.cuda.mem_get_info()[0]

        # Trigger CUDA graph capture for specific shapes.
        # Capture the large shapes first so that the smaller shapes
        # can reuse the memory pool allocated for the large shapes.
        with graph_capture(device=self.device):
            for num_tokens in reversed(self.cudagraph_batch_sizes):
                for _ in range(self.vllm_config.compilation_config.
                               cudagraph_num_of_warmups):
                    self._dummy_run(num_tokens)
                self._dummy_run(num_tokens)

        end_time = time.perf_counter()
        end_free_gpu_memory = torch.cuda.mem_get_info()[0]
        elapsed_time = end_time - start_time
        cuda_graph_size = start_free_gpu_memory - end_free_gpu_memory
        # This usually takes 5~20 seconds.
        logger.info("Graph capturing finished in %.0f secs, took %.2f GiB",
                    elapsed_time, cuda_graph_size / (1 << 30))

    def initialize_kv_cache(self, kv_cache_config: KVCacheConfig) -> None:
        """
        Initialize KV cache based on `kv_cache_config`.
        Args:
            kv_cache_config: Configuration for the KV cache, including the KV
            cache size of each layer
        """
        if len(kv_cache_config.kv_cache_groups) > 1:
            raise NotImplementedError(
                "Hybrid models with more than one KV cache type are not "
                "supported yet.")

        kv_caches: dict[str, torch.Tensor] = {}

        for kv_cache_group in kv_cache_config.kv_cache_groups:
            kv_cache_spec = kv_cache_group.kv_cache_spec
            for layer_name in kv_cache_group.layer_names:
                tensor_config = kv_cache_config.tensors[layer_name]
                assert tensor_config.size % kv_cache_spec.page_size_bytes == 0
                num_blocks = tensor_config.size // kv_cache_spec.page_size_bytes
                # `num_blocks` is the number of blocks the model runner can use.
                # `kv_cache_config.num_blocks` is the number of blocks that
                # KVCacheManager may allocate.
                # Since different GPUs may have different number of layers and
                # different memory capacities, `num_blocks` can be different on
                # different GPUs, and `kv_cache_config.num_blocks` is set to
                # the min of all `num_blocks`. Verify it here.
                assert num_blocks >= kv_cache_config.num_blocks
                if isinstance(kv_cache_spec, AttentionSpec):
                    kv_cache_shape = self.attn_backend.get_kv_cache_shape(
                        num_blocks, kv_cache_spec.block_size,
                        kv_cache_spec.num_kv_heads, kv_cache_spec.head_size)
                    dtype = kv_cache_spec.dtype
                    kv_caches[layer_name] = torch.zeros(kv_cache_shape,
                                                        dtype=dtype,
                                                        device=self.device)
                else:
                    # TODO: add new branches when introducing more types of
                    # KV cache specs.
                    raise ValueError("Unknown KV cache spec type.")

        bind_kv_cache(
            kv_caches,
            self.vllm_config.compilation_config.static_forward_context,
            self.kv_caches)

    def get_kv_cache_spec(self) -> dict[str, KVCacheSpec]:
        """
        Generates the KVCacheSpec by parsing the kv cache format from each
        Attention module in the static forward context.
        Returns:
            KVCacheSpec: A dictionary mapping layer names to their KV cache
            format. Layers that do not need KV cache are not included.
        """

        forward_ctx = self.vllm_config.compilation_config.static_forward_context
        block_size = self.vllm_config.cache_config.block_size
        use_mla = self.vllm_config.model_config.use_mla
        kv_cache_spec: dict[str, KVCacheSpec] = {}
        for layer_name, attn_module in forward_ctx.items():
            if isinstance(attn_module, FusedMoE):
                continue

            # TODO: Support other attention modules, e.g., sliding window,
            # cross-attention
            assert isinstance(attn_module, Attention)
            # encoder only can also benefit from KV cache for prefix caching
            if attn_module.attn_type in (AttentionType.DECODER,
                                         AttentionType.ENCODER_ONLY):
                if attn_module.sliding_window is not None:
                    kv_cache_spec[layer_name] = SlidingWindowSpec(
                        block_size=block_size,
                        num_kv_heads=attn_module.num_kv_heads,
                        head_size=attn_module.head_size,
                        dtype=self.kv_cache_dtype,
                        sliding_window=attn_module.sliding_window,
                        use_mla=use_mla)
                else:
                    kv_cache_spec[layer_name] = FullAttentionSpec(
                        block_size=block_size,
                        num_kv_heads=attn_module.num_kv_heads,
                        head_size=attn_module.head_size,
                        dtype=self.kv_cache_dtype,
                        use_mla=use_mla)
            elif attn_module.attn_type == AttentionType.ENCODER:
                # encoder attention does not need KV cache.
                continue
            elif attn_module.attn_type == AttentionType.ENCODER_DECODER:
                raise NotImplementedError
            else:
                raise ValueError(
                    f"Unknown attention type: {attn_module.attn_type}")

        return kv_cache_spec<|MERGE_RESOLUTION|>--- conflicted
+++ resolved
@@ -1033,10 +1033,6 @@
             num_input_tokens = num_scheduled_tokens
         attn_metadata.num_input_tokens = num_input_tokens
 
-<<<<<<< HEAD
-        has_token_types = self.token_type_ids is not None
-        model_kwargs = {}
-=======
         # _prepare_inputs may reorder the batch, so we must gather multi
         # modal outputs after that to ensure the correct order
         if self.is_multimodal_model:
@@ -1045,7 +1041,9 @@
             mm_embeds = self._gather_mm_embeddings(scheduler_output)
         else:
             mm_embeds = []
->>>>>>> 54a66e5f
+
+        has_token_types = self.token_type_ids is not None
+        model_kwargs = {}
 
         if self.is_multimodal_model:
             # NOTE(woosuk): To unify token ids and soft tokens (vision
