# SPDX-License-Identifier: Apache-2.0

import copy
import gc
import time
import weakref
from typing import TYPE_CHECKING, Optional, Union

import numpy as np
import torch
import torch.distributed
import torch.nn as nn

from vllm.attention import AttentionType, get_attn_backend
from vllm.attention.backends.abstract import (AttentionBackend,
                                              AttentionMetadataBuilder)
from vllm.attention.layer import Attention
from vllm.attention.utils.fa_utils import get_flash_attn_version
from vllm.config import (CompilationLevel, VllmConfig,
                         get_layers_from_vllm_config)
from vllm.distributed.kv_transfer import (get_kv_transfer_group,
                                          has_kv_transfer_group)
from vllm.distributed.kv_transfer.kv_connector.v1 import KVConnectorBase_V1
from vllm.distributed.parallel_state import (
    get_pp_group, graph_capture, prepare_communication_buffer_for_model)
from vllm.forward_context import get_forward_context, set_forward_context
from vllm.logger import init_logger
from vllm.model_executor.layers.rotary_embedding import MRotaryEmbedding
from vllm.model_executor.model_loader import get_model
from vllm.multimodal import MULTIMODAL_REGISTRY
from vllm.multimodal.inputs import MultiModalKwargs, PlaceholderRange
from vllm.multimodal.utils import group_mm_inputs_by_modality
from vllm.sampling_params import SamplingType
from vllm.sequence import IntermediateTensors
from vllm.utils import (STR_DTYPE_TO_TORCH_DTYPE, DeviceMemoryProfiler,
                        GiB_bytes, LazyLoader, cdiv, check_use_alibi,
                        is_pin_memory_available)
from vllm.v1.attention.backends.flash_attn import FlashAttentionMetadata
from vllm.v1.attention.backends.utils import CommonAttentionMetadata
from vllm.v1.core.encoder_cache_manager import compute_encoder_budget
from vllm.v1.kv_cache_interface import (AttentionSpec, FullAttentionSpec,
                                        KVCacheConfig, KVCacheSpec,
                                        SlidingWindowSpec)
from vllm.v1.outputs import (EMPTY_MODEL_RUNNER_OUTPUT, LogprobsTensors,
                             ModelRunnerOutput)
from vllm.v1.sample.metadata import SamplingMetadata
from vllm.v1.sample.rejection_sampler import RejectionSampler
from vllm.v1.sample.sampler import Sampler
from vllm.v1.spec_decode.eagle import EagleProposer
from vllm.v1.spec_decode.metadata import SpecDecodeMetadata
from vllm.v1.spec_decode.ngram_proposer import NgramProposer
from vllm.v1.spec_decode.utils import is_spec_decode_supported
from vllm.v1.utils import bind_kv_cache
from vllm.v1.worker.block_table import BlockTable
from vllm.v1.worker.gpu_input_batch import CachedRequestState, InputBatch
from vllm.v1.worker.lora_model_runner_mixin import LoRAModelRunnerMixin

from .utils import (gather_mm_placeholders, sanity_check_mm_encoder_outputs,
                    scatter_mm_placeholders)

if TYPE_CHECKING:
    import xgrammar as xgr

    from vllm.v1.core.sched.output import SchedulerOutput
else:
    xgr = LazyLoader("xgr", globals(), "xgrammar")

logger = init_logger(__name__)


class GPUModelRunner(LoRAModelRunnerMixin):

    def __init__(
        self,
        vllm_config: VllmConfig,
        device: torch.device,
    ):
        self.vllm_config = vllm_config
        self.model_config = vllm_config.model_config
        self.cache_config = vllm_config.cache_config
        self.lora_config = vllm_config.lora_config
        self.load_config = vllm_config.load_config
        self.parallel_config = vllm_config.parallel_config
        self.scheduler_config = vllm_config.scheduler_config
        self.speculative_config = vllm_config.speculative_config
        self.prompt_adapter_config = vllm_config.prompt_adapter_config
        self.observability_config = vllm_config.observability_config

        from vllm.model_executor.models.utils import set_cpu_offload_max_bytes
        set_cpu_offload_max_bytes(
            int(self.cache_config.cpu_offload_gb * 1024**3))

        model_config = self.model_config
        cache_config = self.cache_config
        scheduler_config = self.scheduler_config
        parallel_config = self.parallel_config
        self.device = device
        self.pin_memory = is_pin_memory_available()
        self.dtype = self.model_config.dtype
        if cache_config.cache_dtype == "auto":
            self.kv_cache_dtype = self.dtype
        else:
            self.kv_cache_dtype = STR_DTYPE_TO_TORCH_DTYPE[
                cache_config.cache_dtype]

        self.is_multimodal_model = model_config.is_multimodal_model
        self.max_model_len = model_config.max_model_len
        self.max_num_tokens = scheduler_config.max_num_batched_tokens
        self.max_num_reqs = scheduler_config.max_num_seqs

        # Model-related.
        self.num_query_heads = model_config.get_num_attention_heads(
            parallel_config)
        self.hidden_size = model_config.get_hidden_size()
        self.attention_chunk_size = model_config.attention_chunk_size

        self.cascade_attn_enabled = not self.model_config.disable_cascade_attn

        # Multi-modal data support
        self.mm_registry = MULTIMODAL_REGISTRY
        self.uses_mrope = model_config.uses_mrope

        encoder_compute_budget, encoder_cache_size = compute_encoder_budget(
            model_config=model_config,
            scheduler_config=scheduler_config,
            mm_registry=self.mm_registry,
        )
        self.max_num_encoder_input_tokens = encoder_compute_budget
        self.encoder_cache_size = encoder_cache_size

        # Sampler
        self.sampler = Sampler()

        # Lazy initializations
        # self.model: nn.Module  # Set after load_model
        # Initialize in initialize_kv_cache
        self.kv_caches: list[torch.Tensor] = []
        self.attn_metadata_builders: list[AttentionMetadataBuilder] = []
        self.attn_backends: list[type[AttentionBackend]] = []
        # self.kv_cache_config: KVCacheConfig
        # self.input_batch: InputBatch # Persistent batch.

        # req_id -> (input_id -> encoder_output)
        self.encoder_cache: dict[str, dict[int, torch.Tensor]] = {}

        # Set up speculative decoding.
        self.use_spec_decode = False
        self.use_aux_hidden_state_outputs = False
        if self.speculative_config:
            self.use_spec_decode = True
            if get_pp_group().is_last_rank:
                if self.speculative_config.method == "ngram":
                    self.drafter = NgramProposer(self.vllm_config)
                elif self.speculative_config.use_eagle():
                    self.drafter = EagleProposer(self.vllm_config,
                                                 self.device)  # type: ignore
                    if self.speculative_config.method == "eagle3":
                        self.use_aux_hidden_state_outputs = True
                else:
                    raise ValueError("Unknown speculative decoding method: "
                                     f"{self.speculative_config.method}")
                self.rejection_sampler = RejectionSampler()

        # Request states.
        self.requests: dict[str, CachedRequestState] = {}

        self.use_cuda_graph = (self.vllm_config.compilation_config.level
                               == CompilationLevel.PIECEWISE
                               and not self.model_config.enforce_eager)
        # TODO(woosuk): Provide an option to tune the max cudagraph batch size.
        # The convention is different.
        # self.cudagraph_batch_sizes sorts in ascending order.
        # The batch sizes in the config are in descending order.
        self.cudagraph_batch_sizes = list(
            reversed(
                self.vllm_config.compilation_config.cudagraph_capture_sizes))

        # Cache the device properties.
        self.device_properties = torch.cuda.get_device_properties(self.device)
        self.num_sms = self.device_properties.multi_processor_count

        # Persistent buffers for CUDA graphs.
        self.input_ids = torch.zeros(self.max_num_tokens,
                                     dtype=torch.int32,
                                     device=self.device)
        self.positions = torch.zeros(self.max_num_tokens,
                                     dtype=torch.int64,
                                     device=self.device)
        self.query_start_loc = torch.zeros(self.max_num_reqs + 1,
                                           dtype=torch.int32,
                                           device=self.device)
        self.seq_lens = torch.zeros(self.max_num_reqs,
                                    dtype=torch.int32,
                                    device=self.device)
        self.slot_mapping = torch.zeros(self.max_num_tokens,
                                        dtype=torch.int64,
                                        device=self.device)

        # None in the first PP rank. The rest are set after load_model.
        self.intermediate_tensors: Optional[IntermediateTensors] = None

        # Only relevant for models using M-RoPE (e.g, Qwen2-VL)
        if self.uses_mrope:
            # NOTE: `mrope_positions` is implemented with one additional dummy
            # position on purpose to make it non-contiguous so that it can work
            # with torch compile.
            # See detailed explanation in https://github.com/vllm-project/vllm/pull/12128#discussion_r1926431923

            # NOTE: When M-RoPE is enabled, position ids are 3D regardless of
            # the modality of inputs. For text-only inputs, each dimension has
            # identical position IDs, making M-RoPE functionally equivalent to
            # 1D-RoPE.
            # See page 5 of https://arxiv.org/abs/2409.12191
            self.mrope_positions = torch.zeros((3, self.max_num_tokens + 1),
                                               dtype=torch.int64,
                                               device=self.device)
            self.mrope_positions_cpu = torch.zeros(
                (3, self.max_num_tokens + 1),
                dtype=torch.int64,
                device="cpu",
                pin_memory=self.pin_memory)

        # Only relevant for models using ALiBi (e.g, MPT)
        self.use_alibi = check_use_alibi(model_config)

        self.inputs_embeds = torch.zeros(
            (self.max_num_tokens, self.hidden_size),
            dtype=self.dtype,
            device=self.device)

        # OPTIMIZATION: Cache the tensors rather than creating them every step.
        # Keep in int64 to avoid overflow with long context
        self.arange_np = np.arange(max(self.max_num_reqs + 1,
                                       self.max_model_len,
                                       self.max_num_tokens),
                                   dtype=np.int64)
        # NOTE(woosuk): These tensors are "stateless", i.e., they are literally
        # a faster version of creating a new tensor every time. Thus, we should
        # not make any assumptions about the values in these tensors.
        self.input_ids_cpu = torch.zeros(self.max_num_tokens,
                                         dtype=torch.int32,
                                         device="cpu",
                                         pin_memory=self.pin_memory)
        self.positions_cpu = torch.zeros(self.max_num_tokens,
                                         dtype=torch.int64,
                                         device="cpu",
                                         pin_memory=self.pin_memory)
        self.positions_np = self.positions_cpu.numpy()
        self.query_start_loc_cpu = torch.zeros(self.max_num_reqs + 1,
                                               dtype=torch.int32,
                                               device="cpu",
                                               pin_memory=self.pin_memory)
        self.query_start_loc_np = self.query_start_loc_cpu.numpy()
        self.seq_lens_cpu = torch.zeros(self.max_num_reqs,
                                        dtype=torch.int32,
                                        device="cpu",
                                        pin_memory=self.pin_memory)
        self.seq_lens_np = self.seq_lens_cpu.numpy()

    def _may_reorder_batch(self, scheduler_output: "SchedulerOutput") -> bool:
        """
        Update the order of requests in the batch based on the attention
        backend's needs. For example, some attention backends (namely MLA) may 
        want to separate requests based on if the attention computation will be
        compute-bound or memory-bound.

        Args:
            scheduler_output: The scheduler output.

        Returns:
            True if the batch was reordered, False otherwise.
        """
        batch_reordered = self.attn_metadata_builders[0].reorder_batch(
            self.input_batch, scheduler_output)

        # For models with multiple KV cache groups, the groups should agree on
        # the same order of requests. We ensure this by only allowing the first
        # group to reorder the batch and asserting that all other groups do not
        # reorder the batch.
        for i in range(1, len(self.kv_cache_config.kv_cache_groups)):
            assert not self.attn_metadata_builders[i].reorder_batch(
                self.input_batch, scheduler_output)
        return batch_reordered

    def _update_states(self, scheduler_output: "SchedulerOutput") -> None:
        """Update the cached states and the persistent batch with the scheduler
        output.

        The updated states are used by the `_prepare_inputs` function to create
        the input GPU tensors for the model.

        The SamplingMetadata is updated and copied to the GPU if there is a
        new/resumed/paused/finished request in the batch.
        """
        # Remove finished requests from the cached states.
        for req_id in scheduler_output.finished_req_ids:
            self.requests.pop(req_id, None)
            self.encoder_cache.pop(req_id, None)
        # Remove the finished requests from the persistent batch.
        # NOTE(woosuk): There could be an edge case where finished_req_ids and
        # scheduled_req_ids overlap. This happens when a request is aborted and
        # then resubmitted with the same ID. In this case, we treat them as two
        # distinct requests - clearing the cached states for the first request
        # and handling the second as a new request.
        removed_req_indices: list[int] = []
        for req_id in scheduler_output.finished_req_ids:
            req_index = self.input_batch.remove_request(req_id)
            if req_index is not None:
                removed_req_indices.append(req_index)

        # Free the cached encoder outputs.
        for req_id, input_id in scheduler_output.free_encoder_input_ids:
            encoder_outputs = self.encoder_cache.get(req_id)
            if encoder_outputs is not None:
                encoder_outputs.pop(input_id, None)
                if not encoder_outputs:
                    self.encoder_cache.pop(req_id, None)

        # Remove the unscheduled requests from the persistent batch.
        # NOTE(woosuk): The unscheduled requests are either preempted requests
        # or running requests that are not scheduled in this step. We remove
        # them from the persistent batch but keep their cached states since
        # they will be scheduled again sometime in the future.
        scheduled_req_ids = scheduler_output.num_scheduled_tokens.keys()
        cached_req_ids = self.input_batch.req_id_to_index.keys()
        unscheduled_req_ids = cached_req_ids - scheduled_req_ids
        # NOTE(woosuk): The persistent batch optimization assumes that
        # consecutive batches contain mostly the same requests. If batches
        # have low request overlap (e.g., alternating between two distinct
        # sets of requests), this optimization becomes very inefficient.
        for req_id in unscheduled_req_ids:
            req_index = self.input_batch.remove_request(req_id)
            assert req_index is not None
            removed_req_indices.append(req_index)

        req_ids_to_add: list[str] = []
        # Add new requests to the cached states.
        for new_req_data in scheduler_output.scheduled_new_reqs:
            req_id = new_req_data.req_id
            sampling_params = new_req_data.sampling_params
            assert sampling_params is not None
            if sampling_params.sampling_type == SamplingType.RANDOM_SEED:
                generator = torch.Generator(device=self.device)
                generator.manual_seed(sampling_params.seed)
            else:
                generator = None

            self.requests[req_id] = CachedRequestState(
                req_id=req_id,
                prompt_token_ids=new_req_data.prompt_token_ids,
                mm_inputs=new_req_data.mm_inputs,
                mm_positions=new_req_data.mm_positions,
                sampling_params=sampling_params,
                generator=generator,
                block_ids=new_req_data.block_ids,
                num_computed_tokens=new_req_data.num_computed_tokens,
                output_token_ids=[],
                lora_request=new_req_data.lora_request,
            )

            # Only relevant for models using M-RoPE (e.g, Qwen2-VL)
            if self.uses_mrope:
                image_grid_thw = []
                video_grid_thw = []
                second_per_grid_ts = []
                audio_feature_lengths = []
                use_audio_in_video = False
                for mm_input in self.requests[req_id].mm_inputs:
                    if mm_input.get("image_grid_thw") is not None:
                        image_grid_thw.extend(
                            mm_input["image_grid_thw"].tolist())
                    if mm_input.get("video_grid_thw") is not None:
                        video_grid_thw.extend(
                            mm_input["video_grid_thw"].tolist())
                    if mm_input.get("second_per_grid_ts") is not None:
                        second_per_grid_ts.extend(
                            mm_input["second_per_grid_ts"])
                    if mm_input.get("audio_feature_lengths") is not None:
                        audio_feature_lengths.extend(
                            mm_input["audio_feature_lengths"])
                    if mm_input.get("use_audio_in_video") is True:
                        use_audio_in_video = True

                hf_config = self.model_config.hf_config

                self.requests[req_id].mrope_positions, \
                    self.requests[req_id].mrope_position_delta = \
                    MRotaryEmbedding.get_input_positions_tensor(
                        self.requests[req_id].prompt_token_ids,
                        hf_config=hf_config,
                        image_grid_thw=image_grid_thw,
                        video_grid_thw=video_grid_thw,
                        second_per_grid_ts=second_per_grid_ts,
                        audio_feature_lengths=audio_feature_lengths,
                        use_audio_in_video=use_audio_in_video,
                    )

            req_ids_to_add.append(req_id)

        # Update the states of the running/resumed requests.
        for req_data in scheduler_output.scheduled_cached_reqs:
            req_id = req_data.req_id
            req_state = self.requests[req_id]

            # Update the cached states.
            num_computed_tokens = req_data.num_computed_tokens
            req_state.num_computed_tokens = num_computed_tokens
            # Add the sampled token(s) from the previous step (if any).
            # This doesn't include "unverified" tokens like spec decode tokens.
            num_new_tokens = (num_computed_tokens +
                              len(req_data.new_token_ids) -
                              req_state.num_tokens)
            if num_new_tokens == 1:
                # Avoid slicing list in most common case.
                req_state.output_token_ids.append(req_data.new_token_ids[-1])
            elif num_new_tokens > 0:
                req_state.output_token_ids.extend(
                    req_data.new_token_ids[-num_new_tokens:])
            # Update the block IDs.
            if not req_data.resumed_from_preemption:
                # Append the new blocks to the existing block IDs.
                for i in range(len(self.kv_cache_config.kv_cache_groups)):
                    req_state.block_ids[i].extend(req_data.new_block_ids[i])
            else:
                # The request is resumed from preemption.
                # Replace the existing block IDs with the new ones.
                req_state.block_ids = req_data.new_block_ids

            req_index = self.input_batch.req_id_to_index.get(req_id)
            if req_index is None:
                # The request is not in the persistent batch.
                # The request was either preempted and resumed later, or was not
                # scheduled in the previous step and needs to be added again.
                req_ids_to_add.append(req_id)
                continue

            # Update the persistent batch.
            self.input_batch.num_computed_tokens_cpu[req_index] = (
                num_computed_tokens)
            self.input_batch.block_table.append_row(req_data.new_block_ids,
                                                    req_index)
            # Add new_token_ids to token_ids_cpu.
            start_token_index = num_computed_tokens
            end_token_index = num_computed_tokens + len(req_data.new_token_ids)
            self.input_batch.token_ids_cpu[
                req_index,
                start_token_index:end_token_index] = req_data.new_token_ids
            self.input_batch.num_tokens_no_spec[req_index] = end_token_index
            # Add spec_token_ids to token_ids_cpu.
            spec_token_ids = scheduler_output.scheduled_spec_decode_tokens.get(
                req_id, ())
            if spec_token_ids:
                start_index = end_token_index
                end_token_index += len(spec_token_ids)
                self.input_batch.token_ids_cpu[
                    req_index, start_index:end_token_index] = spec_token_ids
            # NOTE(woosuk): `num_tokens` here may include spec decode tokens.
            self.input_batch.num_tokens[req_index] = end_token_index

        # Check if the batch has changed. If not, we can skip copying the
        # sampling metadata from CPU to GPU.
        batch_changed = len(removed_req_indices) > 0 or len(req_ids_to_add) > 0

        # Add the new or resumed requests to the persistent batch.
        # The smaller empty indices are filled first.
        removed_req_indices.sort(reverse=True)
        for req_id in req_ids_to_add:
            req_state = self.requests[req_id]
            if removed_req_indices:
                # Fill the empty index.
                req_index = removed_req_indices.pop()
            else:
                # Append to the end.
                req_index = None
            self.input_batch.add_request(req_state, req_index)

        # Condense the batched states if there are empty indices.
        if removed_req_indices:
            self.input_batch.condense(removed_req_indices)

        batch_reordered = self._may_reorder_batch(scheduler_output)

        if batch_changed or batch_reordered:
            self.input_batch.refresh_sampling_metadata()

    def _prepare_inputs(
        self,
        scheduler_output: "SchedulerOutput",
    ) -> tuple[dict[str, FlashAttentionMetadata], torch.Tensor,
               Optional[SpecDecodeMetadata]]:
        total_num_scheduled_tokens = scheduler_output.total_num_scheduled_tokens
        assert total_num_scheduled_tokens > 0
        num_reqs = self.input_batch.num_reqs
        assert num_reqs > 0

        # OPTIMIZATION: Start copying the block table first.
        # This way, we can overlap the copy with the following CPU operations.
        self.input_batch.block_table.commit(num_reqs)

        # Get the number of scheduled tokens for each request.
        req_ids = self.input_batch.req_ids
        tokens = [scheduler_output.num_scheduled_tokens[i] for i in req_ids]
        num_scheduled_tokens = np.array(tokens, dtype=np.int32)
        max_num_scheduled_tokens = max(tokens)

        # Get request indices.
        # E.g., [2, 5, 3] -> [0, 0, 1, 1, 1, 1, 1, 2, 2, 2]
        req_indices = np.repeat(self.arange_np[:num_reqs],
                                num_scheduled_tokens)

        # Get batched arange.
        # E.g., [2, 5, 3] -> [0, 1, 0, 1, 2, 3, 4, 0, 1, 2]
        # Equivalent to but faster than:
        # np.concatenate([np.arange(n) for n in num_scheduled_tokens])
        # Step 1. [2, 5, 3] -> [2, 7, 10]
        cu_num_tokens = np.cumsum(num_scheduled_tokens)
        # Step 2. [2, 7, 10] -> [0, 0, 2, 2, 2, 2, 2, 7, 7, 7]
        cumsums_offsets = np.repeat(cu_num_tokens - num_scheduled_tokens,
                                    num_scheduled_tokens)
        # Step 3. [0, 1, 0, 1, 2, 3, 4, 0, 1, 2]
        arange = self.arange_np[:total_num_scheduled_tokens] - cumsums_offsets

        # Get positions.
        positions_np = self.positions_np[:total_num_scheduled_tokens]
        np.add(self.input_batch.num_computed_tokens_cpu[req_indices],
               arange,
               out=positions_np)

        # Calculate M-RoPE positions.
        # Only relevant for models using M-RoPE (e.g, Qwen2-VL)
        if self.uses_mrope:
            self._calc_mrope_positions(scheduler_output)

        # Get token indices.
        # E.g., [0, 1, 0, 1, 2, 3, 4, 0, 1, 2]
        # -> [0, 1, M, M + 1, M + 2, M + 3, M + 4, 2 * M, 2 * M + 1, 2 * M + 2]
        # where M is the max_model_len.
        token_indices = (positions_np +
                         req_indices * self.input_batch.token_ids_cpu.shape[1])

        # NOTE(woosuk): We use torch.index_select instead of np.take here
        # because torch.index_select is much faster than np.take for large
        # tensors.
        torch.index_select(self.input_batch.token_ids_cpu_tensor.flatten(),
                           0,
                           torch.from_numpy(token_indices),
                           out=self.input_ids_cpu[:total_num_scheduled_tokens])

        # Calculate the slot mapping for each KV cache group.
        for kv_cache_group_id, kv_cache_group_spec in enumerate(
                self.kv_cache_config.kv_cache_groups):
            block_size = kv_cache_group_spec.kv_cache_spec.block_size
            block_table: BlockTable = self.input_batch.block_table[
                kv_cache_group_id]
            # E.g., [0, 1, 0, 1, 2, 3, 4, 0, 1, 2]
            # -> [0, 0, K, K, K + 1, K + 1, K + 2, 2 * K, 2 * K, 2 * K + 1]
            # where K is the max_num_blocks_per_req and the block size is 2.
            # NOTE(woosuk): We can't simply use `token_indices // block_size`
            # here because M (max_model_len) is not necessarily divisible by
            # block_size.
            block_table_indices = (
                req_indices * block_table.max_num_blocks_per_req +
                positions_np // block_size)
            block_table_cpu = block_table.get_cpu_tensor()
            block_numbers = block_table_cpu.flatten(
            )[block_table_indices].numpy()
            block_offsets = positions_np % block_size
            np.add(
                block_numbers * block_size,
                block_offsets,
                out=block_table.slot_mapping_np[:total_num_scheduled_tokens])

        # Prepare the attention metadata.
        self.query_start_loc_np[0] = 0
        self.query_start_loc_np[1:num_reqs + 1] = cu_num_tokens

        self.seq_lens_np[:num_reqs] = (
            self.input_batch.num_computed_tokens_cpu[:num_reqs] +
            num_scheduled_tokens)

        # Copy the tensors to the GPU.
        self.input_ids[:total_num_scheduled_tokens].copy_(
            self.input_ids_cpu[:total_num_scheduled_tokens], non_blocking=True)
        if self.uses_mrope:
            # Only relevant for models using M-RoPE (e.g, Qwen2-VL)
            self.mrope_positions[:, :total_num_scheduled_tokens].copy_(
                self.mrope_positions_cpu[:, :total_num_scheduled_tokens],
                non_blocking=True)
        else:
            # Common case (1D positions)
            self.positions[:total_num_scheduled_tokens].copy_(
                self.positions_cpu[:total_num_scheduled_tokens],
                non_blocking=True)

        self.query_start_loc[:num_reqs + 1].copy_(
            self.query_start_loc_cpu[:num_reqs + 1], non_blocking=True)
        self.seq_lens[:num_reqs].copy_(self.seq_lens_cpu[:num_reqs],
                                       non_blocking=True)

        # Fill unused with -1. Needed for reshape_and_cache
        self.seq_lens[num_reqs:].fill_(0)
        self.query_start_loc[num_reqs + 1:].fill_(-1)

        query_start_loc = self.query_start_loc[:num_reqs + 1]
        seq_lens = self.seq_lens[:num_reqs]

        common_attn_metadata = CommonAttentionMetadata(
            query_start_loc=query_start_loc, seq_lens=seq_lens)

        attn_metadata: dict[str, FlashAttentionMetadata] = {}
        # Prepare the attention metadata for each KV cache group and make layers
        # in the same group share the same metadata.
        for kv_cache_group_id, kv_cache_group_spec in enumerate(
                self.kv_cache_config.kv_cache_groups):

            # Prepare for cascade attention if enabled & beneficial.
            common_prefix_len = 0
            if self.cascade_attn_enabled:
                common_prefix_len = self._compute_cascade_attn_prefix_len(
                    num_scheduled_tokens,
                    scheduler_output.
                    num_common_prefix_blocks[kv_cache_group_id],
                    kv_cache_group_spec.kv_cache_spec,
                    self.attn_metadata_builders[kv_cache_group_id],
                )

            attn_metadata_i = (
                self.attn_metadata_builders[kv_cache_group_id].build(
                    num_reqs=num_reqs,
                    num_actual_tokens=total_num_scheduled_tokens,
                    max_query_len=max_num_scheduled_tokens,
                    common_prefix_len=common_prefix_len,
                    common_attn_metadata=common_attn_metadata))
            for layer_name in kv_cache_group_spec.layer_names:
                attn_metadata[layer_name] = attn_metadata_i

        use_spec_decode = len(
            scheduler_output.scheduled_spec_decode_tokens) > 0
        if not use_spec_decode:
            # NOTE(woosuk): Due to chunked prefills, the batch may contain
            # partial requests. While we should not sample any token
            # from these partial requests, we do so for simplicity.
            # We will ignore the sampled tokens from the partial requests.
            # TODO: Support prompt logprobs.
            logits_indices = query_start_loc[1:] - 1
            spec_decode_metadata = None
        else:
            # Get the number of draft tokens for each request.
            # Iterate over the dictionary rather than all requests since not all
            # requests have draft tokens.
            num_draft_tokens = np.zeros(num_reqs, dtype=np.int32)
            for req_id, draft_token_ids in (
                    scheduler_output.scheduled_spec_decode_tokens.items()):
                req_idx = self.input_batch.req_id_to_index[req_id]
                num_draft_tokens[req_idx] = len(draft_token_ids)

            spec_decode_metadata = self._calc_spec_decode_metadata(
                num_draft_tokens, cu_num_tokens)
            logits_indices = spec_decode_metadata.logits_indices

        # Hot-Swap lora model
        if self.lora_config:
            self.set_active_loras(self.input_batch, num_scheduled_tokens)

        return attn_metadata, logits_indices, spec_decode_metadata

    def _compute_cascade_attn_prefix_len(
        self,
        num_scheduled_tokens: np.ndarray,
        num_common_prefix_blocks: int,
        kv_cache_spec: KVCacheSpec,
        attn_metadata_builder: AttentionMetadataBuilder,
    ) -> int:
        """Compute the length of the common prefix for cascade attention.

        NOTE(woosuk): The common prefix length returned by this function
        represents the length used specifically for cascade attention, not the
        actual number of tokens shared between requests. When cascade attention
        is disabled (use_cascade=False), this function returns 0 even if
        requests share common tokens. Additionally, the common prefix length is
        truncated to a multiple of the block size and may be further truncated
        due to implementation details explained below.

        Args:
            num_scheduled_tokens: Number of tokens scheduled per request.
            num_common_prefix_blocks: Number of shared KV cache blocks.

        Returns:
            int: Length of common prefix in tokens.
        """
        common_prefix_len = num_common_prefix_blocks * kv_cache_spec.block_size
        if common_prefix_len == 0:
            # Common case.
            return 0

        # NOTE(woosuk): Cascade attention uses two attention kernels: one
        # for the common prefix and the other for the rest. For the first
        # kernel, we concatenate all the query tokens (possibly from
        # different requests) and treat them as if they are from the same
        # request. Then, we use bi-directional attention to process the
        # common prefix in the KV cache. Importantly, this means that the
        # first kernel does not do any masking.

        # Consider the following example:
        # Request 1's input query: [D, E, X]
        # Request 1's kv cache: [A, B, C, D, E, X]
        # Request 1's num_computed_tokens: 3 (i.e., [A, B, C])
        # Request 2's input query: [E, Y]
        # Request 2's kv cache: [A, B, C, D, E, Y]
        # Request 2's num_computed_tokens: 4 (i.e., [A, B, C, D])

        # If we use [A, B, C, D, E] as the common prefix, then the
        # first kernel will compute the bi-directional attention between
        # input query [D, E, X, E, Y] and common prefix [A, B, C, D, E].
        # However, this is wrong because D in Request 1 should not attend to
        # E in the common prefix (i.e., we need masking).
        # To avoid this, [A, B, C, D] should be the common prefix.
        # That is, the common prefix should be capped by the minimum
        # num_computed_tokens among the requests, and plus one to include
        # the first token of the query.

        # In practice, we use [A, B, C] as the common prefix, instead of
        # [A, B, C, D] (i.e., the common prefix is capped by the minimum
        # num_computed_tokens, without plus one).
        # This is because of an implementation detail: We want to always
        # use two kernels for cascade attention. Let's imagine:
        # Request 3's input query: [D]
        # Request 3's kv cache: [A, B, C, D]
        # Request 3's num_computed_tokens: 3 (i.e., [A, B, C])
        # If we use [A, B, C, D] as the common prefix for Request 1-3,
        # then Request 3 will be processed only by the first kernel,
        # and the second kernel will get an empty input. While this is not
        # a fundamental problem, our current implementation does not support
        # this case.
        num_reqs = len(num_scheduled_tokens)
        common_prefix_len = min(
            common_prefix_len,
            self.input_batch.num_computed_tokens_cpu[:num_reqs].min())
        # common_prefix_len should be a multiple of the block size.
        common_prefix_len = (common_prefix_len // kv_cache_spec.block_size *
                             kv_cache_spec.block_size)
        use_sliding_window = (isinstance(kv_cache_spec, SlidingWindowSpec) or
                              (isinstance(kv_cache_spec, FullAttentionSpec)
                               and kv_cache_spec.sliding_window is not None))
        assert isinstance(kv_cache_spec, AttentionSpec)
        use_cascade = attn_metadata_builder.use_cascade_attention(
            common_prefix_len=common_prefix_len,
            query_lens=num_scheduled_tokens,
            num_query_heads=self.num_query_heads,
            num_kv_heads=kv_cache_spec.num_kv_heads,
            use_alibi=self.use_alibi,
            use_sliding_window=use_sliding_window,
            num_sms=self.num_sms,
        )
        return common_prefix_len if use_cascade else 0

    def _calc_mrope_positions(self, scheduler_output: "SchedulerOutput"):
        mrope_pos_ptr = 0
        for index, req_id in enumerate(self.input_batch.req_ids):
            req = self.requests[req_id]
            assert req.mrope_positions is not None

            num_computed_tokens = \
                self.input_batch.num_computed_tokens_cpu[index]
            num_scheduled_tokens = \
                scheduler_output.num_scheduled_tokens[req_id]
            num_prompt_tokens = len(req.prompt_token_ids)

            if num_computed_tokens + num_scheduled_tokens > num_prompt_tokens:
                prompt_part_len = max(0,
                                      num_prompt_tokens - num_computed_tokens)
                completion_part_len = max(
                    0, num_scheduled_tokens - prompt_part_len)
            else:
                prompt_part_len = num_scheduled_tokens
                completion_part_len = 0

            assert num_scheduled_tokens == prompt_part_len + completion_part_len

            if prompt_part_len > 0:
                # prompt's mrope_positions are pre-computed
                dst_start = mrope_pos_ptr
                dst_end = mrope_pos_ptr + prompt_part_len
                src_start = num_computed_tokens
                src_end = num_computed_tokens + prompt_part_len

                self.mrope_positions_cpu[:, dst_start:dst_end] = \
                    req.mrope_positions[:,src_start:src_end]

                mrope_pos_ptr += prompt_part_len

            if completion_part_len > 0:
                # compute completion's mrope_positions on-the-fly
                dst_start = mrope_pos_ptr
                dst_end = mrope_pos_ptr + completion_part_len

                self.mrope_positions_cpu[:, dst_start:dst_end] = \
                    MRotaryEmbedding.get_next_input_positions_tensor(
                        req.mrope_position_delta,
                        context_len=num_computed_tokens +
                        prompt_part_len,
                        seq_len=num_computed_tokens +
                        prompt_part_len +
                        completion_part_len,
                    )

                mrope_pos_ptr += completion_part_len

    def _calc_spec_decode_metadata(
        self,
        num_draft_tokens: np.ndarray,
        cu_num_scheduled_tokens: np.ndarray,
    ) -> SpecDecodeMetadata:
        # Inputs:
        # cu_num_scheduled_tokens:  [  4, 104, 107, 207, 209]
        # num_draft_tokens:         [  3,   0,   2,   0,   1]
        # Outputs:
        # cu_num_draft_tokens:      [  3,   3,   5,   5,   6]
        # logits_indices:           [  0,   1,   2,   3, 103, 104, 105, 106,
        #                            206, 207, 208]
        # target_logits_indices:    [  0,   1,   2,   5,   6,   9]
        # bonus_logits_indices:     [  3,   4,   7,   8,  10]

        # Compute the logits indices.
        # [4, 1, 3, 1, 2]
        num_sampled_tokens = num_draft_tokens + 1
        # Step 1. [4, 5, 8, 9, 11]
        cu_num_sampled_tokens = np.cumsum(num_sampled_tokens, dtype=np.int32)
        total_num_sampled_tokens = cu_num_sampled_tokens[-1]
        # Step 2. [0, 0, 0, 0, 4, 5, 5, 5, 8, 9, 9]
        cumsums_offsets = np.repeat(cu_num_sampled_tokens - num_sampled_tokens,
                                    num_sampled_tokens)
        # Step 3. [0, 1, 2, 3, 0, 0, 1, 2, 0, 0, 1]
        arange = self.arange_np[:total_num_sampled_tokens] - cumsums_offsets
        # Step 4. [0, 0, 0, 0, 103, 104, 104, 104, 206, 207, 207]
        logits_indices = np.repeat(
            cu_num_scheduled_tokens - num_sampled_tokens, num_sampled_tokens)
        # Step 5. [0, 1, 2, 3, 103, 104, 105, 106, 206, 207, 208]
        logits_indices += arange

        # Compute the bonus logits indices.
        bonus_logits_indices = cu_num_sampled_tokens - 1

        # Compute the draft logits indices.
        # [3, 3, 5, 5, 6]
        cu_num_draft_tokens = np.cumsum(num_draft_tokens, dtype=np.int32)
        total_num_draft_tokens = cu_num_draft_tokens[-1]
        # [0, 0, 0, 3, 3, 5]
        cumsums_offsets = np.repeat(cu_num_draft_tokens - num_draft_tokens,
                                    num_draft_tokens)
        # [0, 1, 2, 0, 1, 0]
        arange = self.arange_np[:total_num_draft_tokens] - cumsums_offsets
        # [0, 0, 0, 5, 5, 9]
        target_logits_indices = np.repeat(
            cu_num_sampled_tokens - num_sampled_tokens, num_draft_tokens)
        # [0, 1, 2, 5, 6, 9]
        target_logits_indices += arange

        # TODO: Optimize the CPU -> GPU copy.
        cu_num_draft_tokens = torch.from_numpy(cu_num_draft_tokens).to(
            self.device, non_blocking=True)
        logits_indices = torch.from_numpy(logits_indices).to(self.device,
                                                             non_blocking=True)
        target_logits_indices = torch.from_numpy(target_logits_indices).to(
            self.device, non_blocking=True)
        bonus_logits_indices = torch.from_numpy(bonus_logits_indices).to(
            self.device, non_blocking=True)

        # Compute the draft token ids.
        # draft_token_indices:      [  1,   2,   3, 105, 106, 208]
        draft_token_ids = self.input_ids[logits_indices]
        draft_token_ids = draft_token_ids[target_logits_indices + 1]

        metadata = SpecDecodeMetadata(
            draft_token_ids=draft_token_ids,
            num_draft_tokens=num_draft_tokens.tolist(),
            cu_num_draft_tokens=cu_num_draft_tokens,
            target_logits_indices=target_logits_indices,
            bonus_logits_indices=bonus_logits_indices,
            logits_indices=logits_indices,
        )
        return metadata

    def _execute_mm_encoder(self, scheduler_output: "SchedulerOutput"):
        scheduled_encoder_inputs = scheduler_output.scheduled_encoder_inputs
        if not scheduled_encoder_inputs:
            return

        # Batch the multi-modal inputs.
        mm_inputs = list[MultiModalKwargs]()
        req_ids_pos = list[tuple[str, int, PlaceholderRange]]()
        for req_id, encoder_input_ids in scheduled_encoder_inputs.items():
            req_state = self.requests[req_id]

            for mm_input_id in encoder_input_ids:
                mm_inputs.append(req_state.mm_inputs[mm_input_id])
                req_ids_pos.append(
                    (req_id, mm_input_id, req_state.mm_positions[mm_input_id]))

        # Batch mm inputs as much as we can: if a request in the batch has
        # multiple modalities or a different modality than the previous one,
        # we process it separately to preserve item order.
        # FIXME(ywang96): This is a hacky way to deal with multiple modalities
        # in the same batch while still being able to benefit from batching
        # multimodal inputs. The proper solution should be reordering the
        # encoder outputs.
        grouped_mm_inputs_list = group_mm_inputs_by_modality(mm_inputs)

        encoder_outputs = []
        for grouped_mm_inputs in grouped_mm_inputs_list:
            batched_mm_inputs = MultiModalKwargs.batch(grouped_mm_inputs)
            batched_mm_inputs = MultiModalKwargs.as_kwargs(batched_mm_inputs,
                                                           device=self.device)

            # Run the encoder.
            # `curr_group_outputs` is either of the following:
            # 1. A tensor of shape (num_items, feature_size, hidden_size)
            # in case feature_size is fixed across all multimodal items.
            # 2. A list or tuple (length: num_items) of tensors, each of shape
            # (feature_size, hidden_size) in case the feature size is dynamic
            # depending on the input multimodal items.
            curr_group_outputs = self.model.get_multimodal_embeddings(
                **batched_mm_inputs)

            sanity_check_mm_encoder_outputs(
                curr_group_outputs,
                expected_num_items=len(grouped_mm_inputs),
            )

            for output in curr_group_outputs:
                encoder_outputs.append(output)

        # Cache the encoder outputs.
        for (req_id, input_id, pos_info), output in zip(
                req_ids_pos,
                encoder_outputs,
        ):
            if req_id not in self.encoder_cache:
                self.encoder_cache[req_id] = {}

            self.encoder_cache[req_id][input_id] = scatter_mm_placeholders(
                output,
                is_embed=pos_info.is_embed,
            )

    def _gather_mm_embeddings(
        self,
        scheduler_output: "SchedulerOutput",
    ) -> list[torch.Tensor]:
        mm_embeds: list[torch.Tensor] = []
        for req_id in self.input_batch.req_ids:
            num_scheduled_tokens = scheduler_output.num_scheduled_tokens[
                req_id]
            req_state = self.requests[req_id]
            num_computed_tokens = req_state.num_computed_tokens
            mm_positions = req_state.mm_positions
            for i, pos_info in enumerate(mm_positions):
                start_pos = pos_info.offset
                num_encoder_tokens = pos_info.length

                # The encoder output is needed if the two ranges overlap:
                # [num_computed_tokens,
                #  num_computed_tokens + num_scheduled_tokens) and
                # [start_pos, start_pos + num_encoder_tokens)
                if start_pos >= num_computed_tokens + num_scheduled_tokens:
                    # The encoder output is not needed in this step.
                    break
                if start_pos + num_encoder_tokens <= num_computed_tokens:
                    # The encoder output is already processed and stored
                    # in the decoder's KV cache.
                    continue

                start_idx = max(num_computed_tokens - start_pos, 0)
                end_idx = min(
                    num_computed_tokens - start_pos + num_scheduled_tokens,
                    num_encoder_tokens)
                assert start_idx < end_idx
                assert req_id in self.encoder_cache
                assert i in self.encoder_cache[req_id]
                encoder_output = self.encoder_cache[req_id][i]

                if (is_embed := pos_info.is_embed) is not None:
                    is_embed = is_embed[start_idx:end_idx]

                mm_embeds_item = gather_mm_placeholders(
                    encoder_output[start_idx:end_idx],
                    is_embed=is_embed,
                )
                mm_embeds.append(mm_embeds_item)
        return mm_embeds

    def get_model(self) -> nn.Module:
        return self.model

    def apply_grammar_bitmask(
        self,
        scheduler_output: "SchedulerOutput",
        logits: torch.Tensor,
    ):
        grammar_bitmask = scheduler_output.grammar_bitmask
        if grammar_bitmask is None:
            return

        # We receive the structured output bitmask from the scheduler,
        # compacted to contain bitmasks only for structured output requests.
        # The order of the requests in the bitmask is not guaranteed to be the
        # same as the order of the requests in the gpu runner's batch. We need
        # to sort the bitmask to match the order of the requests used here.

        # Get the batch indices of the structured output requests.
        # Keep track of the number of speculative tokens scheduled for every
        # request in the batch, as the logit indices are offset by this amount.
        struct_out_req_batch_indices: dict[str, int] = {}
        cumulative_offset = 0
        seq = sorted(self.input_batch.req_id_to_index.items(),
                     key=lambda x: x[1])
        for req_id, batch_index in seq:
            logit_index = batch_index + cumulative_offset
            cumulative_offset += len(
                scheduler_output.scheduled_spec_decode_tokens.get(req_id, []))
            if req_id in scheduler_output.structured_output_request_ids:
                struct_out_req_batch_indices[req_id] = logit_index

        out_indices = []

        # Reorder the bitmask to match the order of the requests in the batch.
        sorted_bitmask = np.zeros_like(grammar_bitmask,
                                       shape=(logits.shape[0],
                                              grammar_bitmask.shape[1]))
        cumulative_index = 0
        seq = sorted(scheduler_output.structured_output_request_ids.items(),
                     key=lambda x: x[1])
        for req_id, _ in seq:
            logit_index = struct_out_req_batch_indices[req_id]
            num_spec_tokens = len(
                scheduler_output.scheduled_spec_decode_tokens.get(req_id, []))
            for i in range(1 + num_spec_tokens):
                sorted_bitmask[logit_index + i] = \
                    grammar_bitmask[cumulative_index + i]
                out_indices.append(logit_index + i)
            cumulative_index += 1 + num_spec_tokens
        grammar_bitmask = sorted_bitmask

        # Serialization of np.ndarray is much more efficient than a tensor,
        # so we receive it in that format.
        grammar_bitmask = torch.from_numpy(grammar_bitmask)

        xgr.apply_token_bitmask_inplace(
            logits,
            grammar_bitmask.to(self.device, non_blocking=True),
            indices=out_indices,
        )

    @torch.inference_mode()
    def execute_model(
        self,
        scheduler_output: "SchedulerOutput",
        intermediate_tensors: Optional[IntermediateTensors] = None,
    ) -> Union[ModelRunnerOutput, IntermediateTensors]:

        self._update_states(scheduler_output)
        if not scheduler_output.total_num_scheduled_tokens:
            if not has_kv_transfer_group():
                # Return empty ModelRunnerOutput if there's no work to do.
                return EMPTY_MODEL_RUNNER_OUTPUT

            return self.kv_connector_no_forward(scheduler_output)

        # Prepare the decoder inputs.
        attn_metadata, logits_indices, spec_decode_metadata = (
            self._prepare_inputs(scheduler_output))
        num_scheduled_tokens = scheduler_output.total_num_scheduled_tokens
        if (self.use_cuda_graph
                and num_scheduled_tokens <= self.cudagraph_batch_sizes[-1]):
            # Use piecewise CUDA graphs.
            # Add padding to the batch size.
            num_input_tokens = self.vllm_config.pad_for_cudagraph(
                num_scheduled_tokens)
        else:
            # Eager mode.
            # Pad tokens to multiple of tensor_parallel_size when
            # enabled collective fusion for SP
            tp_size = self.vllm_config.parallel_config.tensor_parallel_size
            if self.vllm_config.compilation_config.pass_config. \
                enable_sequence_parallelism and tp_size > 1:
                from vllm.utils import round_up
                num_input_tokens = round_up(num_scheduled_tokens, tp_size)
            else:
                num_input_tokens = num_scheduled_tokens

        # _prepare_inputs may reorder the batch, so we must gather multi
        # modal outputs after that to ensure the correct order
        if self.is_multimodal_model:
            # Run the multimodal encoder if any.
            self._execute_mm_encoder(scheduler_output)
            mm_embeds = self._gather_mm_embeddings(scheduler_output)
        else:
            mm_embeds = []

        if self.is_multimodal_model and get_pp_group().is_first_rank:
            # NOTE(woosuk): To unify token ids and soft tokens (vision
            # embeddings), we always use embeddings (rather than token ids)
            # as input to the multimodal model, even when the input is text.
            input_ids = self.input_ids[:num_scheduled_tokens]
            if mm_embeds:
                inputs_embeds = self.model.get_input_embeddings(
                    input_ids, mm_embeds)
            else:
                inputs_embeds = self.model.get_input_embeddings(input_ids)
            # TODO(woosuk): Avoid the copy. Optimize.
            self.inputs_embeds[:num_scheduled_tokens].copy_(inputs_embeds)
            inputs_embeds = self.inputs_embeds[:num_input_tokens]
            input_ids = None
        else:
            # For text-only models, we use token ids as input.
            # While it is possible to use embeddings as input just like the
            # multimodal models, it is not desirable for performance since
            # then the embedding layer is not included in the CUDA graph.
            input_ids = self.input_ids[:num_input_tokens]
            inputs_embeds = None
        if self.uses_mrope:
            positions = self.mrope_positions[:, :num_input_tokens]
        else:
            positions = self.positions[:num_input_tokens]

        if get_pp_group().is_first_rank:
            intermediate_tensors = None
        else:
            assert intermediate_tensors is not None
            assert self.intermediate_tensors is not None
            for k, v in intermediate_tensors.items():
                self.intermediate_tensors[k][:num_input_tokens].copy_(
                    v[:num_input_tokens], non_blocking=True)
            intermediate_tensors = IntermediateTensors({
                k: v[:num_input_tokens]
                for k, v in self.intermediate_tensors.items()
            })

        # Run the decoder.
        # Use persistent buffers for CUDA graphs.
        with set_forward_context(attn_metadata,
                                 self.vllm_config,
                                 num_tokens=num_input_tokens):
            self.maybe_setup_kv_connector(scheduler_output)

            model_output = self.model(
                input_ids=input_ids,
                positions=positions,
                intermediate_tensors=intermediate_tensors,
                inputs_embeds=inputs_embeds,
            )

            self.maybe_wait_for_kv_save()
            finished_sending, finished_recving = (
                self.get_finished_kv_transfers(scheduler_output))

        if self.use_aux_hidden_state_outputs:
            hidden_states, aux_hidden_states = model_output
        else:
            hidden_states = model_output

        if not get_pp_group().is_last_rank:
            # For mid-pipeline stages, return the hidden states.
            return hidden_states

        sample_hidden_states = hidden_states[logits_indices]
        logits = self.model.compute_logits(sample_hidden_states, None)

        # Apply structured output bitmasks if present
        if scheduler_output.grammar_bitmask is not None:
            self.apply_grammar_bitmask(scheduler_output, logits)

        # Sample the next token and get logprobs if needed.
        sampling_metadata = self.input_batch.sampling_metadata
        if spec_decode_metadata is None:
            sampler_output = self.sampler(
                logits=logits,
                sampling_metadata=sampling_metadata,
            )
        else:
            # When indexing with a tensor (bonus_logits_indices), PyTorch
            # creates a new tensor with separate storage from the original
            # logits tensor. This means any in-place operations on bonus_logits
            # won't affect the original logits tensor.
            bonus_logits = logits[spec_decode_metadata.bonus_logits_indices]
            sampler_output = self.sampler(
                logits=bonus_logits,
                sampling_metadata=sampling_metadata,
            )
            bonus_token_ids = sampler_output.sampled_token_ids

            # Just like `bonus_logits`, `target_logits` is a new tensor with
            # separate storage from the original `logits` tensor. Therefore,
            # it is safe to update `target_logits` in place.
            target_logits = logits[spec_decode_metadata.target_logits_indices]
            output_token_ids = self.rejection_sampler(
                spec_decode_metadata,
                None,  # draft_probs
                target_logits,
                bonus_token_ids,
                sampling_metadata,
            )
            sampler_output.sampled_token_ids = output_token_ids

        # TODO(woosuk): The following loop can be slow since it iterates over
        # the requests one by one. Optimize.
        discard_sampled_tokens_req_indices = []
        for i, req_id in enumerate(self.input_batch.req_ids):
            req_state = self.requests[req_id]
            seq_len = (req_state.num_computed_tokens +
                       scheduler_output.num_scheduled_tokens[req_id])
            if seq_len < req_state.num_tokens:
                # Ignore the sampled token for partial prefills.
                # Rewind the generator state as if the token was not sampled.
                # This relies on cuda-specific torch-internal impl details
                generator = self.input_batch.generators.get(i)
                if generator is not None:
                    generator.set_offset(generator.get_offset() - 4)
                # Record the index of the request that should not be sampled,
                # so that we could clear the sampled tokens before returning.
                discard_sampled_tokens_req_indices.append(i)

        # NOTE: GPU -> CPU Sync happens here.
        # Move as many CPU operations as possible before this sync point.
        logprobs_tensors = sampler_output.logprobs_tensors
        logprobs_lists = logprobs_tensors.tolists() \
            if logprobs_tensors is not None else None

        # Compute prompt logprobs if needed.
        prompt_logprobs_dict = self._get_prompt_logprobs_dict(
            hidden_states[:num_scheduled_tokens],
            scheduler_output,
        )

        # Get the valid generated tokens.
        sampled_token_ids = sampler_output.sampled_token_ids
        max_gen_len = sampled_token_ids.shape[-1]
        if max_gen_len == 1:
            # No spec decode tokens.
            valid_sampled_token_ids = sampled_token_ids.tolist()
        else:
            # Includes spec decode tokens.
            valid_sampled_token_ids = self.rejection_sampler.parse_output(
                sampled_token_ids,
                self.input_batch.vocab_size,
            )
        # Mask out the sampled tokens that should not be sampled.
        for i in discard_sampled_tokens_req_indices:
            valid_sampled_token_ids[i].clear()

        if not self.use_spec_decode:
            # Speculative decoding is not enabled.
            spec_token_ids = None
        elif self.speculative_config.method == "ngram":
            assert isinstance(self.drafter, NgramProposer)
            spec_token_ids = self.generate_draft_token_ids(
                valid_sampled_token_ids, sampling_metadata)
        elif self.speculative_config.use_eagle():
            assert isinstance(self.drafter, EagleProposer)
            # TODO(woosuk): Refactor the loop.
            next_token_ids: list[int] = []
            for i, token_ids in enumerate(valid_sampled_token_ids):
                if token_ids:
                    # Common case.
                    next_token_id = token_ids[-1]
                else:
                    # Partial prefill (rare case).
                    # Get the next token id from the request state.
                    req_id = self.input_batch.req_ids[i]
                    req_state = self.requests[req_id]
                    seq_len = (req_state.num_computed_tokens +
                               scheduler_output.num_scheduled_tokens[req_id])
                    next_token_id = req_state.get_token_id(seq_len)
                next_token_ids.append(next_token_id)
            next_token_ids = torch.tensor(next_token_ids,
                                          dtype=torch.int32,
                                          device=self.device)
            eagle_attn_metadata = attn_metadata[self.drafter.attn_layer_name]

            if spec_decode_metadata is None:
                # input_ids can be None for multimodal models.
                target_token_ids = self.input_ids[:num_scheduled_tokens]
                target_positions = positions[:num_scheduled_tokens]
                if self.use_aux_hidden_state_outputs:
                    target_hidden_states = torch.cat(
                        [h[:num_scheduled_tokens] for h in aux_hidden_states],
                        dim=-1)
                else:
                    target_hidden_states = hidden_states[:num_scheduled_tokens]
                target_slot_mapping = eagle_attn_metadata.slot_mapping
                cu_num_tokens = eagle_attn_metadata.query_start_loc
            else:
                # TODO(woosuk): Refactor this.
                num_draft_tokens = spec_decode_metadata.num_draft_tokens
                num_rejected_tokens = [
                    n + 1 - len(valid_sampled_token_ids[i]) if n > 0 else 0
                    for i, n in enumerate(num_draft_tokens)
                ]
                num_rejected_tokens = torch.tensor(
                    num_rejected_tokens,
                    dtype=torch.int32,
                    device=self.device,
                )
                cu_num_tokens, token_indices = self.drafter.prepare_inputs(
                    eagle_attn_metadata.query_start_loc,
                    num_rejected_tokens,
                )
                target_token_ids = self.input_ids[token_indices]
                target_positions = positions[token_indices]
                if self.use_aux_hidden_state_outputs:
                    target_hidden_states = torch.cat(
                        [h[token_indices] for h in aux_hidden_states], dim=-1)
                else:
                    target_hidden_states = hidden_states[token_indices]
                target_slot_mapping = eagle_attn_metadata.slot_mapping[
                    token_indices]

            draft_token_ids = self.drafter.propose(
                target_token_ids=target_token_ids,
                target_positions=target_positions,
                target_hidden_states=target_hidden_states,
                target_slot_mapping=target_slot_mapping,
                next_token_ids=next_token_ids,
                cu_num_tokens=cu_num_tokens,
                block_table=eagle_attn_metadata.block_table,
                sampling_metadata=sampling_metadata,
            )
            spec_token_ids = draft_token_ids.tolist()

        # Clear KVConnector state after all KVs are generated.
        if has_kv_transfer_group():
            get_kv_transfer_group().clear_connector_metadata()

        return ModelRunnerOutput(
            req_ids=self.input_batch.req_ids,
            req_id_to_index=self.input_batch.req_id_to_index,
            sampled_token_ids=valid_sampled_token_ids,
            spec_token_ids=spec_token_ids,
            logprobs=logprobs_lists,
            prompt_logprobs_dict=prompt_logprobs_dict,
            pooler_output=[],
            finished_sending=finished_sending,
            finished_recving=finished_recving,
        )

    def kv_connector_no_forward(
            self, scheduler_output: "SchedulerOutput") -> ModelRunnerOutput:
        # KV send/recv even if no work to do.
        with set_forward_context(None, self.vllm_config):
            self.maybe_setup_kv_connector(scheduler_output)
            finished_sending, finished_recving = (
                self.get_finished_kv_transfers(scheduler_output))

        if not finished_sending and not finished_recving:
            return EMPTY_MODEL_RUNNER_OUTPUT

        output = copy.copy(EMPTY_MODEL_RUNNER_OUTPUT)
        output.finished_sending = finished_sending
        output.finished_recving = finished_recving
        return output

    @staticmethod
    def maybe_setup_kv_connector(scheduler_output: "SchedulerOutput"):
        # Update KVConnector with the KVConnector metadata forward().
        if has_kv_transfer_group():
            kv_connector = get_kv_transfer_group()
            assert isinstance(kv_connector, KVConnectorBase_V1)
            assert scheduler_output.kv_connector_metadata is not None
            kv_connector.bind_connector_metadata(
                scheduler_output.kv_connector_metadata)

            # Background KV cache transfers happen here.
            # These transfers are designed to be async and the requests
            # involved may be disjoint from the running requests.
            # Do this here to save a collective_rpc.
            kv_connector.start_load_kv(get_forward_context())

    @staticmethod
    def maybe_wait_for_kv_save() -> None:
        if has_kv_transfer_group():
            get_kv_transfer_group().wait_for_save()

    @staticmethod
    def get_finished_kv_transfers(
        scheduler_output: "SchedulerOutput",
    ) -> tuple[Optional[set[str]], Optional[set[str]]]:
        if has_kv_transfer_group():
            return get_kv_transfer_group().get_finished(
                scheduler_output.finished_req_ids)
        return None, None

    def generate_draft_token_ids(
        self,
        sampled_token_ids: list[list[int]],
        sampling_metadata: SamplingMetadata,
    ) -> list[list[int]]:
        # TODO(woosuk): Optimize.
        draft_token_ids: list[list[int]] = []
        for i, sampled_ids in enumerate(sampled_token_ids):
            num_sampled_ids = len(sampled_ids)
            if not num_sampled_ids:
                # Skip speculative decoding.
                draft_token_ids.append([])
                continue

            # Skip requests that require sampling parameters that are not
            # supported with speculative decoding.
            req_id = self.input_batch.req_ids[i]
            if not is_spec_decode_supported(req_id, self.input_batch):
                draft_token_ids.append([])
                continue

            # Add sampled_token_ids to token_ids_cpu.
            start_idx = self.input_batch.num_tokens_no_spec[i]
            end_idx = start_idx + num_sampled_ids
            if end_idx >= self.max_model_len:
                # Skip requests that have already reached the max model length.
                draft_token_ids.append([])
                continue

            self.input_batch.token_ids_cpu[i, start_idx:end_idx] = sampled_ids
            drafter_output = self.drafter.propose(
                self.input_batch.token_ids_cpu[i, :end_idx])
            if drafter_output is None or len(drafter_output) == 0:
                draft_token_ids.append([])
            else:
                draft_token_ids.append(drafter_output.tolist())
        return draft_token_ids

    def load_model(self) -> None:
        logger.info("Starting to load model %s...", self.model_config.model)
        with DeviceMemoryProfiler() as m:  # noqa: SIM117
            time_before_load = time.perf_counter()
            self.model = get_model(vllm_config=self.vllm_config)
            if self.lora_config:
                self.model = self.load_lora_model(self.model,
                                                  self.model_config,
                                                  self.scheduler_config,
                                                  self.lora_config,
                                                  self.device)
            if hasattr(self, "drafter"):
                logger.info("Loading drafter model...")
                self.drafter.load_model(self.model)
            if self.use_aux_hidden_state_outputs:
                self.model.set_aux_hidden_state_layers(
                    self.model.get_eagle3_aux_hidden_state_layers())
            time_after_load = time.perf_counter()
        self.model_memory_usage = m.consumed_memory
        logger.info("Model loading took %.4f GiB and %.6f seconds",
                    self.model_memory_usage / GiB_bytes,
                    time_after_load - time_before_load)
        prepare_communication_buffer_for_model(self.model)

    def _get_prompt_logprobs_dict(
        self,
        hidden_states: torch.Tensor,
        scheduler_output: "SchedulerOutput",
    ) -> dict[str, Optional[LogprobsTensors]]:
        num_prompt_logprobs_dict = self.input_batch.num_prompt_logprobs
        if not num_prompt_logprobs_dict:
            return {}

        in_progress_dict = self.input_batch.in_progress_prompt_logprobs_cpu
        prompt_logprobs_dict: dict[str, Optional[LogprobsTensors]] = {}

        # Since prompt logprobs are a rare feature, prioritize simple,
        # maintainable loop over optimal performance.
        completed_prefill_reqs = []
        for req_id, num_prompt_logprobs in num_prompt_logprobs_dict.items():

            num_tokens = scheduler_output.num_scheduled_tokens[req_id]

            # Get metadata for this request.
            request = self.requests[req_id]
            num_prompt_tokens = len(request.prompt_token_ids)
            prompt_token_ids = torch.tensor(request.prompt_token_ids).to(
                self.device, non_blocking=True)

            # Set up target LogprobsTensors object.
            logprobs_tensors = in_progress_dict.get(req_id)
            if not logprobs_tensors:
                # Create empty logprobs CPU tensors for the entire prompt.
                # If chunked, we'll copy in slice by slice.
                logprobs_tensors = LogprobsTensors.empty_cpu(
                    num_prompt_tokens - 1, num_prompt_logprobs + 1)
                in_progress_dict[req_id] = logprobs_tensors

            # Determine number of logits to retrieve.
            start_idx = request.num_computed_tokens
            start_tok = start_idx + 1
            num_remaining_tokens = num_prompt_tokens - start_tok
            if num_tokens <= num_remaining_tokens:
                # This is a chunk, more tokens remain.
                # In the == case, there are no more prompt logprobs to produce
                # but we want to defer returning them to the next step where we
                # have new generated tokens to return.
                num_logits = num_tokens
            else:
                # This is the last chunk of prompt tokens to return.
                num_logits = num_remaining_tokens
                completed_prefill_reqs.append(req_id)
                prompt_logprobs_dict[req_id] = logprobs_tensors

            if num_logits <= 0:
                # This can happen for the final chunk if we prefilled exactly
                # (num_prompt_tokens - 1) tokens for this request in the prior
                # step. There are no more prompt logprobs to produce.
                continue

            # Get the logits corresponding to this req's prompt tokens.
            # If this is a partial request (i.e. chunked prefill),
            # then there is prompt logprob generated for each index.
            req_idx = self.input_batch.req_id_to_index[req_id]
            offset = self.query_start_loc_np[req_idx].item()
            prompt_hidden_states = hidden_states[offset:offset + num_logits]
            logits = self.model.compute_logits(prompt_hidden_states, None)

            # Get the "target" tokens for each index. For prompt at index i,
            # the token at prompt index i+1 is the "sampled" token we want
            # to gather the logprob for.
            tgt_token_ids = prompt_token_ids[start_tok:start_tok + num_logits]

            # Compute prompt logprobs.
            logprobs = self.sampler.compute_logprobs(logits)
            token_ids, logprobs, ranks = self.sampler.gather_logprobs(
                logprobs, num_prompt_logprobs, tgt_token_ids)

            # Transfer GPU->CPU async.
            chunk_slice = slice(start_idx, start_idx + num_logits)
            logprobs_tensors.logprob_token_ids[chunk_slice].copy_(
                token_ids, non_blocking=True)
            logprobs_tensors.logprobs[chunk_slice].copy_(logprobs,
                                                         non_blocking=True)
            logprobs_tensors.selected_token_ranks[chunk_slice].copy_(
                ranks, non_blocking=True)

        # Remove requests that have completed prefill from the batch
        # num_prompt_logprobs_dict.
        for req_id in completed_prefill_reqs:
            del num_prompt_logprobs_dict[req_id]
            del in_progress_dict[req_id]

        # Must synchronize the non-blocking GPU->CPU transfers.
        if prompt_logprobs_dict:
            torch.cuda.synchronize()

        return prompt_logprobs_dict

    @torch.inference_mode()
    def _dummy_run(
        self,
        num_tokens: int,
        skip_attn: bool = True,
    ) -> torch.Tensor:

        # Set num_scheduled_tokens based on num_tokens and max_num_seqs
        # for dummy run with LoRA so that the num_reqs collectively
        # has num_tokens in total.
        assert num_tokens <= self.scheduler_config.max_num_batched_tokens
        max_num_reqs = self.scheduler_config.max_num_seqs
        num_reqs = max_num_reqs if num_tokens >= max_num_reqs else num_tokens
        min_tokens_per_req = num_tokens // num_reqs
        num_scheduled_tokens_list = [min_tokens_per_req] * num_reqs
        num_scheduled_tokens_list[-1] += num_tokens % num_reqs
        assert sum(num_scheduled_tokens_list) == num_tokens
        assert len(num_scheduled_tokens_list) == num_reqs
        num_scheduled_tokens = np.array(num_scheduled_tokens_list,
                                        dtype=np.int32)

        if skip_attn:
            attn_metadata: Optional[dict[str, FlashAttentionMetadata]] = None
        else:
            query_start_loc = self.query_start_loc[:num_reqs + 1]
            seq_lens = self.seq_lens[:num_reqs]

            common_attn_metadata = CommonAttentionMetadata(
                query_start_loc=query_start_loc, seq_lens=seq_lens)

            attn_metadata = {}
            for kv_cache_group_id, kv_cache_group_spec in enumerate(
                    self.kv_cache_config.kv_cache_groups):
                attn_metadata_i = (
                    self.attn_metadata_builders[kv_cache_group_id].build(
                        num_reqs=num_tokens,
                        num_actual_tokens=num_tokens,
                        max_query_len=num_tokens,
                        common_prefix_len=0,
                        common_attn_metadata=common_attn_metadata,
                    ))
                for layer_name in kv_cache_group_spec.layer_names:
                    attn_metadata[layer_name] = attn_metadata_i

        with self.maybe_dummy_run_with_lora(self.lora_config,
                                            num_scheduled_tokens):
            model = self.model
            if self.is_multimodal_model:
                input_ids = None
                inputs_embeds = self.inputs_embeds[:num_tokens]
            else:
                input_ids = self.input_ids[:num_tokens]
                inputs_embeds = None
            if self.uses_mrope:
                positions = self.mrope_positions[:, :num_tokens]
            else:
                positions = self.positions[:num_tokens]

            if get_pp_group().is_first_rank:
                intermediate_tensors = None
            else:
                if self.intermediate_tensors is None:
                    self.intermediate_tensors = (
                        self.model.make_empty_intermediate_tensors(
                            batch_size=self.max_num_tokens,
                            dtype=self.model_config.dtype,
                            device=self.device))
                intermediate_tensors = IntermediateTensors({
                    k: v[:num_tokens]
                    for k, v in self.intermediate_tensors.items()
                })

            with set_forward_context(attn_metadata,
                                     self.vllm_config,
                                     num_tokens=num_tokens):
                outputs = model(
                    input_ids=input_ids,
                    positions=positions,
                    intermediate_tensors=intermediate_tensors,
                    inputs_embeds=inputs_embeds,
                )
            if self.use_aux_hidden_state_outputs:
                hidden_states, _ = outputs
            else:
                hidden_states = outputs

            if self.use_spec_decode and \
                self.speculative_config.method in ('eagle', 'eagle3'):
                assert isinstance(self.drafter, EagleProposer)
                self.drafter.dummy_run(num_tokens)

        logit_indices = np.cumsum(num_scheduled_tokens) - 1
        return hidden_states[logit_indices]

    @torch.inference_mode()
    def _dummy_sampler_run(
        self,
        hidden_states: torch.Tensor,
    ) -> torch.Tensor:

        logits = self.model.compute_logits(hidden_states, None)
        num_reqs = logits.size(0)

        dummy_tensors = lambda v: torch.full(
            (num_reqs, ), v, device=self.device)

        dummy_metadata = SamplingMetadata(
            temperature=dummy_tensors(0.5),
            all_greedy=False,
            all_random=False,
            top_p=dummy_tensors(0.9),
            top_k=dummy_tensors(logits.size(1) - 1),
            min_p=None,
            generators={},
            max_num_logprobs=None,
            no_penalties=True,
            prompt_token_ids=None,
            frequency_penalties=dummy_tensors(0.1),
            presence_penalties=dummy_tensors(0.1),
            repetition_penalties=dummy_tensors(0.1),
            output_token_ids=[[] for _ in range(num_reqs)],
            min_tokens={},
            logit_bias=[None for _ in range(num_reqs)],
            allowed_token_ids_mask=None,
            bad_words_token_ids={},
        )
        try:
            sampler_output = self.sampler(logits=logits,
                                          sampling_metadata=dummy_metadata)
        except RuntimeError as e:
            if 'out of memory' in str(e):
                raise RuntimeError(
                    "CUDA out of memory occurred when warming up sampler with "
                    f"{num_reqs} dummy requests. Please try lowering "
                    "`max_num_seqs` or `gpu_memory_utilization` when "
                    "initializing the engine.") from e
            else:
                raise e
        if self.use_spec_decode:
            draft_token_ids = [[0] for _ in range(num_reqs)]
            dummy_spec_decode_metadata = SpecDecodeMetadata.make_dummy(
                draft_token_ids, self.device)

            num_tokens = sum(len(ids) for ids in draft_token_ids)
            # draft_probs = torch.randn(
            #     num_tokens, logits.shape[-1], device=self.device,
            #     dtype=logits.dtype)
            draft_probs = None
            target_logits = torch.randn(num_tokens,
                                        logits.shape[-1],
                                        device=self.device,
                                        dtype=logits.dtype)
            # NOTE(woosuk): Here, we should use int32 because the sampler uses
            # int32 for bonus_token_ids. If the dtype mismatches, re-compilation
            # will occur at runtime.
            bonus_token_ids = torch.zeros(num_reqs,
                                          device=self.device,
                                          dtype=torch.int32)
            self.rejection_sampler(
                dummy_spec_decode_metadata,
                draft_probs,
                target_logits,
                bonus_token_ids,
                dummy_metadata,
            )
        return sampler_output

    def profile_run(self) -> None:
        # Profile with multimodal encoder & encoder cache.
        # TODO: handle encoder-decoder models once we support them.
        if (self.is_multimodal_model and self.max_num_encoder_input_tokens > 0
                and self.encoder_cache_size > 0):

            # NOTE: Currently model is profiled with a single non-text
            # modality with the max possible input tokens even when
            # it supports multiple.
            max_tokens_by_modality_dict = self.mm_registry \
                .get_max_tokens_per_item_by_nonzero_modality(self.model_config)
            dummy_data_modality, max_tokens_per_mm_item = max(
                max_tokens_by_modality_dict.items(), key=lambda item: item[1])

            # Check how many items of this modality can be supported by
            # the encoder budget.
            encoder_budget = min(self.max_num_encoder_input_tokens,
                                 self.encoder_cache_size)

            max_num_mm_items_encoder_budget = cdiv(encoder_budget,
                                                   max_tokens_per_mm_item)

            # Check how many items of this modality can be supported by
            # the decoder budget.
            max_mm_items_per_req = self.mm_registry.get_mm_limits_per_prompt(
                self.model_config)[dummy_data_modality]

            # NOTE: We do not consider max_num_batched_tokens on purpose
            # because the multimodal embeddings can be generated in advance
            # and chunked prefilled.
            max_num_mm_items_decoder_budget = self.max_num_reqs * \
                max_mm_items_per_req

            max_num_mm_items = min(max_num_mm_items_encoder_budget,
                                   max_num_mm_items_decoder_budget)

            logger.info(
                "Encoder cache will be initialized with a budget of %s tokens,"
                " and profiled with %s %s items of the maximum feature size.",
                encoder_budget, max_num_mm_items, dummy_data_modality)

            # Create dummy batch of multimodal inputs.
            dummy_mm_kwargs = self.mm_registry.get_decoder_dummy_data(
                model_config=self.model_config,
                seq_len=self.max_num_tokens,
                mm_counts={
                    dummy_data_modality: 1
                },
            ).multi_modal_data

            batched_dummy_mm_inputs = MultiModalKwargs.batch(
                [dummy_mm_kwargs] * max_num_mm_items)
            batched_dummy_mm_inputs = MultiModalKwargs.as_kwargs(
                batched_dummy_mm_inputs, device=self.device)

            # Run multimodal encoder.
            dummy_encoder_outputs = self.model.get_multimodal_embeddings(
                **batched_dummy_mm_inputs)

            sanity_check_mm_encoder_outputs(
                dummy_encoder_outputs,
                expected_num_items=max_num_mm_items,
            )

            # Cache the dummy encoder outputs.
            self.encoder_cache["tmp"] = dict(enumerate(dummy_encoder_outputs))

        hidden_states = self._dummy_run(self.max_num_tokens)
        if get_pp_group().is_last_rank:
            sampler_output = self._dummy_sampler_run(hidden_states)
        else:
            sampler_output = None
        torch.cuda.synchronize()
        del hidden_states, sampler_output
        self.encoder_cache.clear()
        gc.collect()

    def capture_model(self) -> None:
        if not self.use_cuda_graph:
            logger.warning(
                "Skipping CUDA graph capture. Please add "
                "-O %s to use CUDA graphs.", CompilationLevel.PIECEWISE)
            return

        start_time = time.perf_counter()
        start_free_gpu_memory = torch.cuda.mem_get_info()[0]

        # Trigger CUDA graph capture for specific shapes.
        # Capture the large shapes first so that the smaller shapes
        # can reuse the memory pool allocated for the large shapes.
        with graph_capture(device=self.device):
            skip_attn = not self.vllm_config.compilation_config.full_cuda_graph
            for num_tokens in reversed(self.cudagraph_batch_sizes):
                for _ in range(self.vllm_config.compilation_config.
                               cudagraph_num_of_warmups):
                    self._dummy_run(num_tokens, skip_attn=skip_attn)
                self._dummy_run(num_tokens, skip_attn=skip_attn)

        end_time = time.perf_counter()
        end_free_gpu_memory = torch.cuda.mem_get_info()[0]
        elapsed_time = end_time - start_time
        cuda_graph_size = start_free_gpu_memory - end_free_gpu_memory
        # This usually takes 5~20 seconds.
        logger.info("Graph capturing finished in %.0f secs, took %.2f GiB",
                    elapsed_time, cuda_graph_size / (1 << 30))

    def initialize_attn_backend(self, kv_cache_config: KVCacheConfig) -> None:
        """
        Initialize the attention backends and attention metadata builders.
        """
        assert len(self.attn_backends) == 0 and len(
            self.attn_metadata_builders
        ) == 0, "Attention backends are already initialized"
        for i, kv_cache_group_spec in enumerate(
                kv_cache_config.kv_cache_groups):
            kv_cache_spec = kv_cache_group_spec.kv_cache_spec
            if not isinstance(kv_cache_spec, AttentionSpec):
                raise NotImplementedError(
                    "Only AttentionSpec is supported for now.")
            attn_backend_i = get_attn_backend(
                kv_cache_spec.head_size,
                self.dtype,
                kv_cache_spec.dtype,
                kv_cache_spec.block_size,
                self.model_config.is_attention_free,
                use_mla=kv_cache_spec.use_mla,
            )
            if attn_backend_i is None:
                error_msg = (
                    f"Error with get_attn_backend: {kv_cache_spec.head_size=}, "
                    f"{self.dtype=}, {kv_cache_spec.dtype=}, "
                    f"{kv_cache_spec.block_size=}, "
                    f"{self.model_config.is_attention_free=}, "
                    f"{kv_cache_spec.use_mla=}")
                logger.error(error_msg)
                raise NotImplementedError(
                    "Non-Attention backend is not supported by V1 "
                    "GPUModelRunner.")

            if self.vllm_config.compilation_config.full_cuda_graph:
                attn_backend_name = attn_backend_i.__name__
                flash_attn_version = get_flash_attn_version()
                if attn_backend_name != "FlashAttentionBackend" or \
                    flash_attn_version != 3:
                    raise ValueError(
                        f"full_cuda_graph is only supported with "
                        f"FA3. Current attention backend is "
                        f"{attn_backend_name}, FlashAttention version is "
                        f"{flash_attn_version}.")

            block_table_i = self.input_batch.block_table[i]
            attn_metadata_builder_i = attn_backend_i.get_builder_cls()(
                weakref.proxy(self), kv_cache_spec, block_table_i)
            self.attn_backends.append(attn_backend_i)
            self.attn_metadata_builders.append(attn_metadata_builder_i)

    def initialize_kv_cache(self, kv_cache_config: KVCacheConfig) -> None:
        """
        Initialize KV cache based on `kv_cache_config`.
        Args:
            kv_cache_config: Configuration for the KV cache, including the KV
            cache size of each layer
        """
        self.kv_cache_config = kv_cache_config
        self.input_batch = InputBatch(
            max_num_reqs=self.max_num_reqs,
            max_model_len=self.max_model_len,
            max_num_batched_tokens=self.max_num_tokens,
            device=self.device,
            pin_memory=self.pin_memory,
            vocab_size=self.model_config.get_vocab_size(),
            kv_cache_config=kv_cache_config,
        )
        self.initialize_attn_backend(kv_cache_config)

        kv_caches: dict[str, torch.Tensor] = {}

        for i, kv_cache_group in enumerate(kv_cache_config.kv_cache_groups):
            kv_cache_spec = kv_cache_group.kv_cache_spec
            for layer_name in kv_cache_group.layer_names:
                tensor_config = kv_cache_config.tensors[layer_name]
                assert tensor_config.size % kv_cache_spec.page_size_bytes == 0
                num_blocks = tensor_config.size // kv_cache_spec.page_size_bytes
                # `num_blocks` is the number of blocks the model runner can use.
                # `kv_cache_config.num_blocks` is the number of blocks that
                # KVCacheManager may allocate.
                # Since different GPUs may have different number of layers and
                # different memory capacities, `num_blocks` can be different on
                # different GPUs, and `kv_cache_config.num_blocks` is set to
                # the min of all `num_blocks`. Verify it here.
                assert num_blocks >= kv_cache_config.num_blocks
                if isinstance(kv_cache_spec, AttentionSpec):
                    kv_cache_shape = self.attn_backends[i].get_kv_cache_shape(
                        num_blocks, kv_cache_spec.block_size,
                        kv_cache_spec.num_kv_heads, kv_cache_spec.head_size)
                    dtype = kv_cache_spec.dtype
                    kv_caches[layer_name] = torch.zeros(kv_cache_shape,
                                                        dtype=dtype,
                                                        device=self.device)
                else:
                    # TODO: add new branches when introducing more types of
                    # KV cache specs.
                    raise ValueError("Unknown KV cache spec type.")

        bind_kv_cache(
            kv_caches,
            self.vllm_config.compilation_config.static_forward_context,
            self.kv_caches)

<<<<<<< HEAD
        self.attn_metadata_builder = self.attn_backend.get_builder_cls()(
            weakref.proxy(self),
            kv_cache_config.kv_cache_groups[0].kv_cache_spec,
            self.input_batch.block_table)
=======
        if has_kv_transfer_group():
            get_kv_transfer_group().register_kv_caches(kv_caches)
>>>>>>> 451da4bc

    def get_kv_cache_spec(self) -> dict[str, KVCacheSpec]:
        """
        Generates the KVCacheSpec by parsing the kv cache format from each
        Attention module in the static forward context.
        Returns:
            KVCacheSpec: A dictionary mapping layer names to their KV cache
            format. Layers that do not need KV cache are not included.
        """

        layers = get_layers_from_vllm_config(self.vllm_config, Attention)
        block_size = self.vllm_config.cache_config.block_size
        use_mla = self.vllm_config.model_config.use_mla
        kv_cache_spec: dict[str, KVCacheSpec] = {}
        for layer_name, attn_module in layers.items():
            # TODO: Support other attention modules, e.g., cross-attention
            if attn_module.attn_type == AttentionType.DECODER:
                if attn_module.sliding_window is not None:
                    kv_cache_spec[layer_name] = SlidingWindowSpec(
                        block_size=block_size,
                        num_kv_heads=attn_module.num_kv_heads,
                        head_size=attn_module.head_size,
                        dtype=self.kv_cache_dtype,
                        sliding_window=attn_module.sliding_window,
                        use_mla=use_mla)
                else:
                    kv_cache_spec[layer_name] = FullAttentionSpec(
                        block_size=block_size,
                        num_kv_heads=attn_module.num_kv_heads,
                        head_size=attn_module.head_size,
                        dtype=self.kv_cache_dtype,
                        use_mla=use_mla)
            elif attn_module.attn_type in (AttentionType.ENCODER,
                                           AttentionType.ENCODER_ONLY):
                # encoder-only attention does not need KV cache.
                continue
            elif attn_module.attn_type == AttentionType.ENCODER_DECODER:
                raise NotImplementedError
            else:
                raise ValueError(
                    f"Unknown attention type: {attn_module.attn_type}")

        return kv_cache_spec<|MERGE_RESOLUTION|>--- conflicted
+++ resolved
@@ -1922,15 +1922,8 @@
             self.vllm_config.compilation_config.static_forward_context,
             self.kv_caches)
 
-<<<<<<< HEAD
-        self.attn_metadata_builder = self.attn_backend.get_builder_cls()(
-            weakref.proxy(self),
-            kv_cache_config.kv_cache_groups[0].kv_cache_spec,
-            self.input_batch.block_table)
-=======
         if has_kv_transfer_group():
             get_kv_transfer_group().register_kv_caches(kv_caches)
->>>>>>> 451da4bc
 
     def get_kv_cache_spec(self) -> dict[str, KVCacheSpec]:
         """
