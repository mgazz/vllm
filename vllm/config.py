# SPDX-License-Identifier: Apache-2.0

import ast
import copy
import enum
import hashlib
import inspect
import json
import textwrap
import uuid
import warnings
from collections import Counter
from contextlib import contextmanager
from dataclasses import (MISSING, Field, asdict, dataclass, field, fields,
                         is_dataclass, replace)
from functools import cached_property
from importlib.util import find_spec
from pathlib import Path
from typing import (TYPE_CHECKING, Any, Callable, ClassVar, Literal, Optional,
                    Protocol, TypeVar, Union, cast, get_args, get_origin)

import regex as re
import torch
from torch.distributed import ProcessGroup, ReduceOp
from transformers import PretrainedConfig
from typing_extensions import deprecated

import vllm.envs as envs
from vllm import version
from vllm.compilation.inductor_pass import CallableInductorPass, InductorPass
from vllm.logger import init_logger
from vllm.model_executor.layers.quantization import (QUANTIZATION_METHODS,
                                                     QuantizationMethods,
                                                     get_quantization_config)
from vllm.model_executor.models import ModelRegistry
from vllm.platforms import current_platform
from vllm.tracing import is_otel_available, otel_import_error_traceback
from vllm.transformers_utils.config import (
    ConfigFormat, get_config, get_hf_image_processor_config,
    get_hf_text_config, get_pooling_config,
    get_sentence_transformer_tokenizer_config, is_encoder_decoder,
    try_get_generation_config, uses_mrope)
from vllm.transformers_utils.s3_utils import S3Model
from vllm.transformers_utils.utils import is_s3, maybe_model_redirect
from vllm.utils import (DEFAULT_MAX_NUM_BATCHED_TOKENS,
                        MULTIMODAL_MODEL_MAX_NUM_BATCHED_TOKENS,
                        POOLING_MODEL_MAX_NUM_BATCHED_TOKENS, GiB_bytes,
                        LayerBlockType, cuda_device_count_stateless,
                        get_cpu_memory, get_open_port, is_torch_equal_or_newer,
                        random_uuid, resolve_obj_by_qualname)

if TYPE_CHECKING:
    from _typeshed import DataclassInstance
    from ray.util.placement_group import PlacementGroup

    from vllm.executor.executor_base import ExecutorBase
    from vllm.model_executor.layers.quantization.base_config import (
        QuantizationConfig)
    from vllm.model_executor.model_loader import BaseModelLoader

    ConfigType = type[DataclassInstance]
else:
    QuantizationConfig = Any
    ConfigType = type

logger = init_logger(__name__)

ConfigT = TypeVar("ConfigT", bound=ConfigType)

TaskOption = Literal["auto", "generate", "embedding", "embed", "classify",
                     "score", "reward", "transcription"]

_ResolvedTask = Literal["generate", "embed", "classify", "score", "reward",
                        "draft", "transcription"]

RunnerType = Literal["generate", "pooling", "draft", "transcription"]

_RUNNER_TASKS: dict[RunnerType, list[_ResolvedTask]] = {
    "generate": ["generate"],
    "pooling": ["embed", "classify", "score", "reward"],
    "draft": ["draft"],
    "transcription": ["transcription"],
}

_TASK_RUNNER: dict[_ResolvedTask, RunnerType] = {
    task: runner
    for runner, tasks in _RUNNER_TASKS.items()
    for task in tasks
}

HfOverrides = Union[dict[str, Any], Callable[[PretrainedConfig],
                                             PretrainedConfig]]


class SupportsHash(Protocol):

    def compute_hash(self) -> str:
        ...


class SupportsMetricsInfo(Protocol):

    def metrics_info(self) -> dict[str, str]:
        ...


class ModelImpl(str, enum.Enum):
    AUTO = "auto"
    VLLM = "vllm"
    TRANSFORMERS = "transformers"


def get_attr_docs(cls: type[Any]) -> dict[str, str]:
    """
    Get any docstrings placed after attribute assignments in a class body.

    https://davidism.com/mit-license/
    """

    def pairwise(iterable):
        """
        Manually implement https://docs.python.org/3/library/itertools.html#itertools.pairwise

        Can be removed when Python 3.9 support is dropped.
        """
        iterator = iter(iterable)
        a = next(iterator, None)

        for b in iterator:
            yield a, b
            a = b

    cls_node = ast.parse(textwrap.dedent(inspect.getsource(cls))).body[0]

    if not isinstance(cls_node, ast.ClassDef):
        raise TypeError("Given object was not a class.")

    out = {}

    # Consider each pair of nodes.
    for a, b in pairwise(cls_node.body):
        # Must be an assignment then a constant string.
        if (not isinstance(a, (ast.Assign, ast.AnnAssign))
                or not isinstance(b, ast.Expr)
                or not isinstance(b.value, ast.Constant)
                or not isinstance(b.value.value, str)):
            continue

        doc = inspect.cleandoc(b.value.value)

        # An assignment can have multiple targets (a = b = v), but an
        # annotated assignment only has one target.
        targets = a.targets if isinstance(a, ast.Assign) else [a.target]

        for target in targets:
            # Must be assigning to a plain name.
            if not isinstance(target, ast.Name):
                continue

            out[target.id] = doc

    return out


def config(cls: ConfigT) -> ConfigT:
    """
    A decorator that ensures all fields in a dataclass have default values
    and that each field has a docstring.

    If a `ConfigT` is used as a CLI argument itself, the default value provided
    by `get_kwargs` will be the result parsing a JSON string as the kwargs
    (i.e. `ConfigT(**json.loads(cli_arg))`). However, if a particular `ConfigT`
    requires custom construction from CLI (i.e. `CompilationConfig`), it can
    have a `from_cli` method, which will be called instead.
    """
    if not is_dataclass(cls):
        raise TypeError("The decorated class must be a dataclass.")
    attr_docs = get_attr_docs(cls)
    for f in fields(cls):
        if f.init and f.default is MISSING and f.default_factory is MISSING:
            raise ValueError(
                f"Field '{f.name}' in {cls.__name__} must have a default value."
            )

        if f.name not in attr_docs:
            raise ValueError(
                f"Field '{f.name}' in {cls.__name__} must have a docstring.")

        if get_origin(f.type) is Union:
            args = get_args(f.type)
            literal_args = [arg for arg in args if get_origin(arg) is Literal]
            if len(literal_args) > 1:
                raise ValueError(
                    f"Field '{f.name}' in {cls.__name__} must use a single "
                    "Literal type. Please use 'Literal[Literal1, Literal2]' "
                    "instead of 'Union[Literal1, Literal2]'.")
    return cls


def get_field(cls: ConfigType, name: str) -> Field:
    """Get the default factory field of a dataclass by name. Used for getting
    default factory fields in `EngineArgs`."""
    if not is_dataclass(cls):
        raise TypeError("The given class is not a dataclass.")
    cls_fields = {f.name: f for f in fields(cls)}
    if name not in cls_fields:
        raise ValueError(f"Field '{name}' not found in {cls.__name__}.")
    named_field: Field = cls_fields[name]
    if (default_factory := named_field.default_factory) is not MISSING:
        return field(default_factory=default_factory)
    if (default := named_field.default) is not MISSING:
        return field(default=default)
    raise ValueError(
        f"{cls.__name__}.{name} must have a default value or default factory.")


def is_init_field(cls: ConfigType, name: str) -> bool:
    return next(f for f in fields(cls) if f.name == name).init


TokenizerMode = Literal["auto", "slow", "mistral", "custom"]
ModelDType = Literal["auto", "half", "float16", "bfloat16", "float", "float32"]


@config
@dataclass
class ModelConfig:
    """Configuration for the model."""

    model: str = "facebook/opt-125m"
    """Name or path of the Hugging Face model to use. It is also used as the
    content for `model_name` tag in metrics output when `served_model_name` is
    not specified."""
    task: Literal[TaskOption, Literal["draft"]] = "auto"
    """The task to use the model for. Each vLLM instance only supports one
    task, even if the same model can be used for multiple tasks. When the model
    only supports one task, "auto" can be used to select it; otherwise, you
    must specify explicitly which task to use."""
    tokenizer: str = None  # type: ignore
    """Name or path of the Hugging Face tokenizer to use. If unspecified, model
    name or path will be used."""
    tokenizer_mode: TokenizerMode = "auto"
    """Tokenizer mode:\n
    - "auto" will use the fast tokenizer if available.\n
    - "slow" will always use the slow tokenizer.\n
    - "mistral" will always use the tokenizer from `mistral_common`.\n
    - "custom" will use --tokenizer to select the preregistered tokenizer."""
    trust_remote_code: bool = False
    """Trust remote code (e.g., from HuggingFace) when downloading the model
    and tokenizer."""
    dtype: Union[ModelDType, torch.dtype] = "auto"
    """Data type for model weights and activations:\n
    - "auto" will use FP16 precision for FP32 and FP16 models, and BF16
    precision for BF16 models.\n
    - "half" for FP16. Recommended for AWQ quantization.\n
    - "float16" is the same as "half".\n
    - "bfloat16" for a balance between precision and range.\n
    - "float" is shorthand for FP32 precision.\n
    - "float32" for FP32 precision."""
    seed: Optional[int] = None
    """Random seed for reproducibility. Initialized to None in V0, but
    initialized to 0 in V1."""
    hf_config_path: Optional[str] = None
    """Name or path of the Hugging Face config to use. If unspecified, model
    name or path will be used."""
    allowed_local_media_path: str = ""
    """Allowing API requests to read local images or videos from directories
    specified by the server file system. This is a security risk. Should only
    be enabled in trusted environments."""
    revision: Optional[str] = None
    """The specific model version to use. It can be a branch name, a tag name,
    or a commit id. If unspecified, will use the default version."""
    code_revision: Optional[str] = None
    """The specific revision to use for the model code on the Hugging Face Hub.
    It can be a branch name, a tag name, or a commit id. If unspecified, will
    use the default version."""
    rope_scaling: dict[str, Any] = field(default_factory=dict)
    """RoPE scaling configuration. For example,
    `{"rope_type":"dynamic","factor":2.0}`."""
    rope_theta: Optional[float] = None
    """RoPE theta. Use with `rope_scaling`. In some cases, changing the RoPE
    theta improves the performance of the scaled model."""
    tokenizer_revision: Optional[str] = None
    """The specific revision to use for the tokenizer on the Hugging Face Hub.
    It can be a branch name, a tag name, or a commit id. If unspecified, will
    use the default version."""
    max_model_len: int = None  # type: ignore
    """Model context length (prompt and output). If unspecified, will be
    automatically derived from the model config.

    When passing via `--max-model-len`, supports k/m/g/K/M/G in human-readable
    format. Examples:\n
    - 1k -> 1000\n
    - 1K -> 1024\n
    - 25.6k -> 25,600"""
    spec_target_max_model_len: Optional[int] = None
    """Specify the maximum length for spec decoding draft models."""
    quantization: Optional[QuantizationMethods] = None
    """Method used to quantize the weights. If `None`, we first check the
    `quantization_config` attribute in the model config file. If that is
    `None`, we assume the model weights are not quantized and use `dtype` to
    determine the data type of the weights."""
    enforce_eager: bool = False
    """Whether to always use eager-mode PyTorch. If True, we will disable CUDA
    graph and always execute the model in eager mode. If False, we will use
    CUDA graph and eager execution in hybrid for maximal performance and
    flexibility."""
    max_seq_len_to_capture: int = 8192
    """Maximum sequence len covered by CUDA graphs. When a sequence has context
    length larger than this, we fall back to eager mode. Additionally for
    encoder-decoder models, if the sequence length of the encoder input is
    larger than this, we fall back to the eager mode."""
    max_logprobs: int = 20
    """Maximum number of log probabilities to return when `logprobs` is
    specified in `SamplingParams`. The default value comes the default for the
    OpenAI Chat Completions API."""
    disable_sliding_window: bool = False
    """Whether to disable sliding window. If True, we will disable the sliding
    window functionality of the model, capping to sliding window size. If the
    model does not support sliding window, this argument is ignored."""
    disable_cascade_attn: bool = False
    """Disable cascade attention for V1. While cascade attention does not
    change the mathematical correctness, disabling it could be useful for
    preventing potential numerical issues. Note that even if this is set to
    False, cascade attention will be only used when the heuristic tells that
    it's beneficial."""
    skip_tokenizer_init: bool = False
    """Skip initialization of tokenizer and detokenizer. Expects valid
    `prompt_token_ids` and `None` for prompt from the input. The generated
    output will contain token ids."""
    enable_prompt_embeds: bool = False
    """If `True`, enables passing text embeddings as inputs via the
    `prompt_embeds` key. Note that enabling this will double the time required
    for graph compilation."""
    served_model_name: Optional[Union[str, list[str]]] = None
    """The model name(s) used in the API. If multiple names are provided, the
    server will respond to any of the provided names. The model name in the
    model field of a response will be the first name in this list. If not
    specified, the model name will be the same as the `--model` argument. Noted
    that this name(s) will also be used in `model_name` tag content of
    prometheus metrics, if multiple names provided, metrics tag will take the
    first one."""
    limit_mm_per_prompt: dict[str, int] = field(default_factory=dict)
    """Maximum number of data items per modality per prompt. Only applicable
    for multimodal models."""
    use_async_output_proc: bool = True
    """Whether to use async output processor."""
    config_format: Union[str, ConfigFormat] = ConfigFormat.AUTO.value
    """The format of the model config to load:\n
    - "auto" will try to load the config in hf format if available else it
    will try to load in mistral format.\n
    - "hf" will load the config in hf format.\n
    - "mistral" will load the config in mistral format."""
    hf_token: Optional[Union[bool, str]] = None
    """The token to use as HTTP bearer authorization for remote files . If
    `True`, will use the token generated when running `huggingface-cli login`
    (stored in `~/.huggingface`)."""
    hf_overrides: HfOverrides = field(default_factory=dict)
    """If a dictionary, contains arguments to be forwarded to the Hugging Face
    config. If a callable, it is called to update the HuggingFace config."""
    mm_processor_kwargs: Optional[dict[str, Any]] = None
    """Arguments to be forwarded to the model's processor for multi-modal data,
    e.g., image processor. Overrides for the multi-modal processor obtained
    from `AutoProcessor.from_pretrained`. The available overrides depend on the
    model that is being run. For example, for Phi-3-Vision: `{"num_crops": 4}`.
    """
    disable_mm_preprocessor_cache: bool = False
    """If `True`, disable caching of the multi-modal preprocessor/mapper (not
    recommended)."""
    override_neuron_config: dict[str, Any] = field(default_factory=dict)
    """Initialize non-default neuron config or override default neuron config
    that are specific to Neuron devices, this argument will be used to
    configure the neuron config that can not be gathered from the vllm
    arguments. e.g. `{"cast_logits_dtype": "bloat16"}`."""
    pooler_config: Optional["PoolerConfig"] = field(init=False)
    """Pooler config which controls the behaviour of output pooling in pooling
    models."""
    override_pooler_config: Optional[Union[dict, "PoolerConfig"]] = None
    """Initialize non-default pooling config or override default pooling config
    for the pooling model. e.g. `{"pooling_type": "mean", "normalize": false}`.
    """
    logits_processor_pattern: Optional[str] = None
    """Optional regex pattern specifying valid logits processor qualified names
    that can be passed with the `logits_processors` extra completion argument.
    Defaults to `None`, which allows no processors."""
    generation_config: str = "auto"
    """The folder path to the generation config. Defaults to `"auto"`, the
    generation config will be loaded from model path. If set to `"vllm"`, no
    generation config is loaded, vLLM defaults will be used. If set to a folder
    path, the generation config will be loaded from the specified folder path.
    If `max_new_tokens` is specified in generation config, then it sets a
    server-wide limit on the number of output tokens for all requests."""
    override_generation_config: dict[str, Any] = field(default_factory=dict)
    """Overrides or sets generation config. e.g. `{"temperature": 0.5}`. If
    used with `--generation-config auto`, the override parameters will be
    merged with the default config from the model. If used with
    `--generation-config vllm`, only the override parameters are used."""
    enable_sleep_mode: bool = False
    """Enable sleep mode for the engine (only cuda platform is supported)."""
    model_impl: Union[str, ModelImpl] = ModelImpl.AUTO.value
    """Which implementation of the model to use:\n
    - "auto" will try to use the vLLM implementation, if it exists, and fall
    back to the Transformers implementation if no vLLM implementation is
    available.\n
    - "vllm" will use the vLLM model implementation.\n
    - "transformers" will use the Transformers model implementation."""

    def compute_hash(self) -> str:
        """
        WARNING: Whenever a new field is added to this config,
        ensure that it is included in the factors list if
        it affects the computation graph.

        Provide a hash that uniquely identifies all the configs
        that affect the structure of the computation
        graph from input ids/embeddings to the final hidden states,
        excluding anything before input ids/embeddings and after
        the final hidden states.
        """
        factors: list[Any] = []
        factors.append(self.model)
        factors.append(self.dtype)
        factors.append(self.quantization)
        factors.append(self.revision)
        factors.append(self.code_revision)
        factors.append(self.max_model_len)
        factors.append(self.max_logprobs)
        factors.append(self.disable_sliding_window)
        factors.append(self.trust_remote_code)
        factors.append(self.generation_config)
        factors.append(self.model_impl)
        factors.append(self.override_generation_config)
        factors.append(self.rope_scaling)
        factors.append(self.rope_theta)
        # hf_config can control how the model looks!
        factors.append(self.hf_config.to_json_string())
        str_factors = str(factors)
        assert_hashable(str_factors)
        return hashlib.sha256(str(factors).encode()).hexdigest()

    def __post_init__(self) -> None:
        # Set the default seed to 0 in V1.
        # NOTE(woosuk): In V0, we set the default seed to None because the
        # driver worker shares the same process as the user process, and thus
        # setting a seed affects the user process as well.
        # In V1, we use separate processes for workers (unless
        # VLLM_ENABLE_V1_MULTIPROCESSING=0), so setting a seed here
        # doesn't affect the user process. However, without a consistent seed,
        # different tensor parallel workers would sample different tokens,
        # leading to inconsistent results.
        if envs.VLLM_USE_V1 and self.seed is None:
            self.seed = 0
            if not envs.VLLM_ENABLE_V1_MULTIPROCESSING:
                logger.warning(
                    "The global random seed is set to %d. Since "
                    "VLLM_ENABLE_V1_MULTIPROCESSING is set to False, this may "
                    "affect the random state of the Python process that "
                    "launched vLLM.", self.seed)

        self.model = maybe_model_redirect(self.model)
        # The tokenizer is consistent with the model by default.
        if self.tokenizer is None:
            self.tokenizer = self.model
        if self.tokenizer_revision is None:
            self.tokenizer_revision = self.revision
        self.tokenizer = maybe_model_redirect(self.tokenizer)

        if isinstance(self.hf_config_path, str):
            self.hf_config_path = maybe_model_redirect(self.hf_config_path)

        if callable(self.hf_overrides):
            hf_overrides_kw = {}
            hf_overrides_fn = self.hf_overrides
        else:
            hf_overrides_kw = self.hf_overrides
            hf_overrides_fn = None

        if self.rope_scaling:
            hf_override: dict[str, Any] = {"rope_scaling": self.rope_scaling}
            hf_overrides_kw.update(hf_override)
            hf_overrides_str = json.dumps(hf_overrides_kw)
            msg = (
                "`--rope-scaling` will be removed in a future release. "
                f"'Please instead use `--hf-overrides '{hf_overrides_str}'`")
            warnings.warn(DeprecationWarning(msg), stacklevel=2)
        if self.rope_theta is not None:
            hf_override = {"rope_theta": self.rope_theta}
            hf_overrides_kw.update(hf_override)
            hf_overrides_str = json.dumps(hf_overrides_kw)
            msg = (
                "`--rope-theta` will be removed in a future release. "
                f"'Please instead use `--hf-overrides '{hf_overrides_str}'`")
            warnings.warn(DeprecationWarning(msg), stacklevel=2)

        self.maybe_pull_model_tokenizer_for_s3(self.model, self.tokenizer)

        if (backend := envs.VLLM_ATTENTION_BACKEND
            ) and backend == "FLASHINFER" and find_spec("flashinfer") is None:
            raise ValueError(
                "VLLM_ATTENTION_BACKEND is set to FLASHINFER, but flashinfer "
                "module was not found. See "
                "https://github.com/vllm-project/vllm/blob/main/docker/Dockerfile "  # noqa: E501
                "for instructions on how to install it.")

        from vllm.platforms import current_platform

        if (self.enable_sleep_mode
                and not current_platform.is_sleep_mode_available()):
            raise ValueError(
                "Sleep mode is not supported on current platform.")

        if isinstance(self.config_format, str):
            self.config_format = ConfigFormat(self.config_format)

        hf_config = get_config(self.hf_config_path or self.model,
                               self.trust_remote_code, self.revision,
                               self.code_revision, self.config_format)

        if hf_overrides_kw:
            logger.info("Overriding HF config with %s", hf_overrides_kw)
            hf_config.update(hf_overrides_kw)
        if hf_overrides_fn:
            logger.info("Overriding HF config with %s", hf_overrides_fn)
            hf_config = hf_overrides_fn(hf_config)

        self.hf_config = hf_config

        self.hf_text_config = get_hf_text_config(self.hf_config)
        self.attention_chunk_size = getattr(self.hf_text_config,
                                            "attention_chunk_size", None)
        self.encoder_config = self._get_encoder_config()
        self.hf_image_processor_config = get_hf_image_processor_config(
            self.model, hf_token=self.hf_token, revision=self.revision)
        self.dtype = _get_and_verify_dtype(self.hf_config, self.dtype)

        # Workaround for Gemma 2 which uses interleaved sliding window
        # attention, but it's not specified in its config. TODO: remove this
        # when Gemma 2 is fixed in Transformers.
        if self.hf_text_config.model_type == "gemma2":
            self.hf_text_config.sliding_window_pattern = 2

        sliding_window = getattr(self.hf_text_config, "sliding_window", None)
        sliding_window_pattern = getattr(self.hf_text_config,
                                         "sliding_window_pattern", None)
        has_interleaved_attention = sliding_window_pattern is not None or (
            isinstance(sliding_window, list))

        if not self.disable_sliding_window and has_interleaved_attention:
            if (backend :=
                    envs.VLLM_ATTENTION_BACKEND) in ("XFORMERS", "FLASHINFER"):
                sliding_window_len_min = get_min_sliding_window(
                    self.hf_text_config.sliding_window)

                logger.warning_once(
                    "%s has interleaved attention, which is currently not supported by the %s backend. Disabling sliding window and capping the max length to the sliding window size (%d).",  # noqa: E501
                    self.hf_text_config.model_type,
                    backend,
                    sliding_window_len_min,
                )
                self.disable_sliding_window = True
            else:
                # for a model with interleaved attention,
                # the scheduler and the model treat it as full attention
                # (i.e., not dropping any tokens outside the window).
                # only the attention layer itself is aware of the sliding
                # window, and use the window size to compute the attention.
                self.hf_text_config.interleaved_sliding_window = sliding_window

                if hasattr(self.hf_text_config, "sliding_window"):
                    delattr(self.hf_text_config, "sliding_window")

                sliding_window = None

        self.max_model_len = _get_and_verify_max_len(
            hf_config=self.hf_text_config,
            max_model_len=self.max_model_len,
            disable_sliding_window=self.disable_sliding_window,
            sliding_window_len=self.get_hf_config_sliding_window(),
            spec_target_max_model_len=self.spec_target_max_model_len,
            encoder_config=self.encoder_config)
        self.served_model_name = get_served_model_name(self.model,
                                                       self.served_model_name)
        self.multimodal_config = self._init_multimodal_config()
        if not self.skip_tokenizer_init:
            self._verify_tokenizer_mode()

        self.is_attention_free = self._init_attention_free()
        self.is_hybrid = self._init_is_hybrid()
        self.has_noops = self._init_has_noops()
        self.has_inner_state = self._init_has_inner_state()

        if (not current_platform.is_neuron() and self.override_neuron_config):
            raise ValueError(
                "`override_neuron_config` is only supported on Neuron.")

        supported_tasks, task = self._resolve_task(self.task)
        self.supported_tasks = supported_tasks
        self.task = task
        if self.task in ("draft", "generate"):
            self.truncation_side = "left"
        else:
            self.truncation_side = "right"

        self.pooler_config = self._init_pooler_config()

        self._verify_quantization()
        self._verify_cuda_graph()
        self._verify_bnb_config()

    @property
    def registry(self):
        return ModelRegistry

    @property
    def architectures(self) -> list[str]:
        return getattr(self.hf_config, "architectures", [])

    def maybe_pull_model_tokenizer_for_s3(self, model: str,
                                          tokenizer: str) -> None:
        """Pull model/tokenizer from S3 to temporary directory when needed.
        
        Args:
            model: Model name or path
            tokenizer: Tokenizer name or path
        """
        if not (is_s3(model) or is_s3(tokenizer)):
            return

        if is_s3(model):
            s3_model = S3Model()
            s3_model.pull_files(model,
                                allow_pattern=["*.model", "*.py", "*.json"])
            self.model_weights = model
            self.model = s3_model.dir

            # If tokenizer is same as model, download to same directory
            if model == tokenizer:
                s3_model.pull_files(
                    model, ignore_pattern=["*.pt", "*.safetensors", "*.bin"])
                self.tokenizer = s3_model.dir
                return

        # Only download tokenizer if needed and not already handled
        if is_s3(tokenizer):
            s3_tokenizer = S3Model()
            s3_tokenizer.pull_files(
                model, ignore_pattern=["*.pt", "*.safetensors", "*.bin"])
            self.tokenizer = s3_tokenizer.dir

    def _init_multimodal_config(self) -> Optional["MultiModalConfig"]:
        if self.registry.is_multimodal_model(self.architectures):
            return MultiModalConfig(
                limit_per_prompt=self.limit_mm_per_prompt,
                mm_processor_kwargs=self.mm_processor_kwargs,
                disable_mm_preprocessor_cache=self.
                disable_mm_preprocessor_cache)

        if self.limit_mm_per_prompt:
            raise ValueError("`limit_mm_per_prompt` is only supported for "
                             "multimodal models.")
        if self.mm_processor_kwargs:
            raise ValueError("`mm_processor_kwargs` is only supported for "
                             "multimodal models.")
        if self.disable_mm_preprocessor_cache:
            raise ValueError("`disable_mm_preprocessor_cache` is only "
                             "supported for multimodal models.")

        return None

    def _get_encoder_config(self):
        return get_sentence_transformer_tokenizer_config(
            self.model, self.revision)

    def _init_pooler_config(self) -> Optional["PoolerConfig"]:

        if self.runner_type == "pooling":
            logger.warning("CUDA graph is not supported for pooling yet, "
                           "fallback to the eager mode.")
            self.enforce_eager = True
            if isinstance(self.override_pooler_config, dict):
                self.override_pooler_config = PoolerConfig(
                    **self.override_pooler_config)

            pooler_config = self.override_pooler_config or PoolerConfig()

            base_config = get_pooling_config(self.model, self.revision)
            if base_config is not None:
                # Only set values that are not overridden by the user
                for k, v in base_config.items():
                    if getattr(pooler_config, k) is None:
                        setattr(pooler_config, k, v)

            if self.is_matryoshka:
                if pooler_config.normalize is None:
                    pooler_config.normalize = True
                elif not pooler_config.normalize:
                    raise ValueError(
                        "`normalize` must be enabled (set to True) "
                        "for models that are compatible with "
                        "Matryoshka Representation.")

            return pooler_config

        return None

    def _init_attention_free(self) -> bool:
        return self.registry.is_attention_free_model(self.architectures)

    def _init_is_hybrid(self) -> bool:
        return self.registry.is_hybrid_model(self.architectures)

    def _init_has_noops(self) -> bool:
        architectures = getattr(self.hf_config, "architectures", [])
        return self.registry.is_noops_model(architectures)

    def _init_has_inner_state(self) -> bool:
        return self.registry.model_has_inner_state(self.architectures)

    def _verify_tokenizer_mode(self) -> None:
        tokenizer_mode = cast(TokenizerMode, self.tokenizer_mode.lower())
        if tokenizer_mode not in get_args(TokenizerMode):
            raise ValueError(
                f"Unknown tokenizer mode: {self.tokenizer_mode}. Must be "
                f"one of {get_args(TokenizerMode)}.")
        self.tokenizer_mode = tokenizer_mode

    def _get_preferred_task(
        self,
        architectures: list[str],
        supported_tasks: set[_ResolvedTask],
    ) -> Optional[_ResolvedTask]:
        model_id = self.model
        if get_pooling_config(model_id, self.revision):
            return "embed"
        if self.registry.is_cross_encoder_model(architectures):
            return "score"
        if self.registry.is_transcription_model(architectures):
            return "transcription"

        suffix_to_preferred_task: list[tuple[str, _ResolvedTask]] = [
            # Other models follow this pattern
            ("ForCausalLM", "generate"),
            ("ForConditionalGeneration", "generate"),
            ("ForSequenceClassification", "classify"),
            ("ChatModel", "generate"),
            ("LMHeadModel", "generate"),
            ("EmbeddingModel", "embed"),
            ("RewardModel", "reward"),
        ]
        _, arch = self.registry.inspect_model_cls(architectures)

        for suffix, pref_task in suffix_to_preferred_task:
            if arch.endswith(suffix) and pref_task in supported_tasks:
                return pref_task

        return None

    def _resolve_task(
        self,
        task_option: Literal[TaskOption, Literal["draft"]],
    ) -> tuple[set[_ResolvedTask], _ResolvedTask]:
        if task_option == "draft":
            return {"draft"}, "draft"

        registry = self.registry
        architectures = self.architectures

        runner_support: dict[RunnerType, bool] = {
            # NOTE: Listed from highest to lowest priority,
            # in case the model supports multiple of them
            "transcription": registry.is_transcription_model(architectures),
            "generate": registry.is_text_generation_model(architectures),
            "pooling": registry.is_pooling_model(architectures),
        }
        supported_runner_types_lst: list[RunnerType] = [
            runner_type
            for runner_type, is_supported in runner_support.items()
            if is_supported
        ]

        supported_tasks_lst: list[_ResolvedTask] = [
            task for runner_type in supported_runner_types_lst
            for task in _RUNNER_TASKS[runner_type]
        ]
        supported_tasks = set(supported_tasks_lst)

        if task_option == "auto":
            selected_task = next(iter(supported_tasks_lst))

            if len(supported_tasks_lst) > 1:
                preferred_task = self._get_preferred_task(
                    architectures, supported_tasks)
                if preferred_task is not None:
                    selected_task = preferred_task

                logger.info(
                    "This model supports multiple tasks: %s. "
                    "Defaulting to '%s'.", supported_tasks, selected_task)
        else:
            # Aliases
            if task_option == "embedding":
                preferred_task = self._get_preferred_task(
                    architectures, supported_tasks)
                if preferred_task != "embed":
                    msg = ("The 'embedding' task will be restricted to "
                           "embedding models in a future release. Please "
                           "pass `--task classify`, `--task score`, or "
                           "`--task reward` explicitly for other pooling "
                           "models.")
                    warnings.warn(msg, DeprecationWarning, stacklevel=2)

                task_option = preferred_task or "embed"

            if task_option not in supported_tasks:
                msg = (
                    f"This model does not support the '{task_option}' task. "
                    f"Supported tasks: {supported_tasks}")
                raise ValueError(msg)

            selected_task = task_option

        return supported_tasks, selected_task

    def _parse_quant_hf_config(self):
        quant_cfg = getattr(self.hf_config, "quantization_config", None)
        if quant_cfg is None:
            # compressed-tensors uses a "compression_config" key
            quant_cfg = getattr(self.hf_config, "compression_config", None)
        return quant_cfg

    def _verify_quantization(self) -> None:
        supported_quantization = QUANTIZATION_METHODS
        optimized_quantization_methods = [
            "fp8", "marlin", "modelopt", "gptq_marlin_24", "gptq_marlin",
            "awq_marlin", "fbgemm_fp8", "compressed-tensors", "experts_int8",
            "quark", "modelopt_fp4", "bitblas", "gptq_bitblas"
        ]
        if self.quantization is not None:
            self.quantization = cast(QuantizationMethods,
                                     self.quantization.lower())

        # Parse quantization method from the HF model config, if available.
        quant_cfg = self._parse_quant_hf_config()

        if quant_cfg is not None:
            quant_method = quant_cfg.get("quant_method", "").lower()
            quant_method = quant_method.replace("compressed_tensors",
                                                "compressed-tensors")
            quant_cfg["quant_method"] = quant_method

            # Quantization methods which are overrides (i.e. they have a
            # `override_quantization_method` method) must be checked in order
            # of preference (this is particularly important for GPTQ).
            overrides = [
                "marlin",
                "bitblas",
                "gptq_marlin_24",
                "gptq_marlin",
                "gptq_bitblas",
                "awq_marlin",
                "ipex",
                "moe_wna16",
            ]
            quantization_methods = [
                q for q in supported_quantization if q not in overrides
            ]
            # Any custom overrides will be in quantization_methods so we place
            # them at the start of the list so custom overrides have preference
            # over the built in ones.
            quantization_methods = quantization_methods + overrides

            # Detect which checkpoint is it
            for name in quantization_methods:
                method = get_quantization_config(name)
                quantization_override = method.override_quantization_method(
                    quant_cfg, self.quantization)
                if quantization_override is not None:
                    # Raise error if the override is not custom (custom would
                    # be in QUANTIZATION_METHODS but not QuantizationMethods)
                    # and hasn't been added to the overrides list.
                    if (name in get_args(QuantizationMethods)
                            and name not in overrides):
                        raise ValueError(
                            f"Quantization method {name} is an override but "
                            "is has not been added to the `overrides` list "
                            "above. This is necessary to ensure that the "
                            "overrides are checked in order of preference.")
                    quant_method = quantization_override
                    self.quantization = quantization_override
                    break

            # Verify quantization configurations.
            if self.quantization is None:
                self.quantization = quant_method
            elif self.quantization != quant_method:
                raise ValueError(
                    "Quantization method specified in the model config "
                    f"({quant_method}) does not match the quantization "
                    f"method specified in the `quantization` argument "
                    f"({self.quantization}).")

        if self.quantization is not None:
            if self.quantization not in supported_quantization:
                raise ValueError(
                    f"Unknown quantization method: {self.quantization}. Must "
                    f"be one of {supported_quantization}.")
            from vllm.platforms import current_platform
            current_platform.verify_quantization(self.quantization)
            if self.quantization not in optimized_quantization_methods:
                logger.warning(
                    "%s quantization is not fully "
                    "optimized yet. The speed can be slower than "
                    "non-quantized models.", self.quantization)

    def _verify_cuda_graph(self) -> None:
        self.max_seq_len_to_capture = min(self.max_seq_len_to_capture,
                                          self.max_model_len)
        # CUDAGraph capture not supported for enc-dec models and mllama on ROCm
        ROCM_UNSUPPORTED_MODELS = ['mllama']
        unsupported_rocm = (self.hf_config.model_type
                            in ROCM_UNSUPPORTED_MODELS
                            or self.is_encoder_decoder)

        if (unsupported_rocm and not self.enforce_eager
                and current_platform.is_rocm()):
            logger.warning(
                "CUDA graph is not supported for %s on ROCm yet, fallback "
                "to eager mode.", self.hf_config.model_type)
            self.enforce_eager = True

    def _verify_bnb_config(self) -> None:
        """
        The current version of bitsandbytes (0.45.3) with 8-bit models does not
        yet support CUDA graph.
        # TODO Remove this when bitsandbytes supports.
        """
        is_bitsandbytes = self.quantization == "bitsandbytes"
        has_quantization_config = (getattr(self.hf_config,
                                           "quantization_config", None)
                                   is not None)
        is_8bit = (self.hf_config.quantization_config.get(
            "load_in_8bit", False) if has_quantization_config else False)
        if all([
                is_bitsandbytes,
                has_quantization_config,
                is_8bit,
                not self.enforce_eager,
        ]):
            logger.warning(
                "CUDA graph is not supported on BitsAndBytes 8bit yet, "
                "fallback to the eager mode.")

            self.enforce_eager = True

    def _verify_with_expert_parallelism(self) -> None:
        num_expert_names = [
            "moe_num_experts",  # Dbrx
            "num_experts",  # Jamba
            "n_routed_experts",  # DeepSeek
            "num_local_experts",  # Mixtral
        ]
        num_experts = 0
        for name in num_expert_names:
            num_experts = getattr(self.hf_text_config, name, 0)
            if num_experts > 0:
                break
        if num_experts < 1:
            raise ValueError(
                "Number of experts in the model must be greater than 0 "
                "when expert parallelism is enabled.")

    def verify_dual_chunk_attention_config(
        self,
        load_config: "LoadConfig",
    ) -> None:
        if hasattr(self.hf_config, "dual_chunk_attention_config"):
            # Try loading the sparse attention config
            from vllm.model_executor.model_loader.weight_utils import (
                get_sparse_attention_config)
            sparse_attn_config = get_sparse_attention_config(self, load_config)
            if sparse_attn_config:
                self.hf_config.dual_chunk_attention_config[
                    "sparse_attention_config"] = sparse_attn_config
                if "sparse_attention_enabled" not in \
                        self.hf_config.dual_chunk_attention_config:
                    self.hf_config.dual_chunk_attention_config[
                        "sparse_attention_enabled"] = True

    def verify_async_output_proc(self, parallel_config, speculative_config,
                                 device_config) -> None:
        if not self.use_async_output_proc:
            # Nothing to check
            return

        if parallel_config.pipeline_parallel_size > 1:
            self.use_async_output_proc = False
            return

        # Reminder: Please update docs/features/compatibility_matrix.md
        # If the feature combo become valid
        from vllm.platforms import current_platform
        if not current_platform.is_async_output_supported(self.enforce_eager):
            self.use_async_output_proc = False
            return

        if envs.VLLM_USE_RAY_SPMD_WORKER:
            self.use_async_output_proc = False
            return

        # Async postprocessor is not necessary for pooling models
        # since there is no token generation
        if self.runner_type == "pooling":
            self.use_async_output_proc = False

        # Reminder: Please update docs/features/compatibility_matrix.md
        # If the feature combo become valid
        if speculative_config:
            self.use_async_output_proc = False

    def verify_with_parallel_config(
        self,
        parallel_config: "ParallelConfig",
    ) -> None:

        if parallel_config.distributed_executor_backend == "external_launcher":
            assert self.seed is not None, (
                "Seed must be set when using external launcher backend to "
                "make sure sampling results are the same across workers.")

        total_num_attention_heads = getattr(self.hf_text_config,
                                            "num_attention_heads", 0)
        tensor_parallel_size = parallel_config.tensor_parallel_size
        if total_num_attention_heads % tensor_parallel_size != 0:
            raise ValueError(
                f"Total number of attention heads ({total_num_attention_heads})"
                " must be divisible by tensor parallel size "
                f"({tensor_parallel_size}).")

        if parallel_config.enable_expert_parallel:
            self._verify_with_expert_parallelism()

        pipeline_parallel_size = parallel_config.pipeline_parallel_size
        if pipeline_parallel_size > 1:
            if not self.registry.is_pp_supported_model(self.architectures):
                raise NotImplementedError(
                    "Pipeline parallelism is not supported for this model. "
                    "Supported models implement the `SupportsPP` interface.")

            if self.use_async_output_proc:
                self.use_async_output_proc = False

    def get_hf_config_sliding_window(
            self) -> Union[Optional[int], list[Optional[int]]]:
        """Get the sliding window size, or None if disabled."""

        # Some models, like Qwen2 and Qwen1.5, use `use_sliding_window` in
        # addition to sliding window size. We check if that field is present
        # and if it's False, return None.
        if (hasattr(self.hf_text_config, "use_sliding_window")
                and not self.hf_text_config.use_sliding_window):
            return None
        return getattr(self.hf_text_config, "sliding_window", None)

    def get_sliding_window(self) -> Optional[Union[int, list[Optional[int]]]]:
        """Get the sliding window size, or None if disabled.
        """
        # If user disables sliding window, return None.
        if self.disable_sliding_window:
            return None
        # Otherwise get the value from the hf config.
        return self.get_hf_config_sliding_window()

    def get_vocab_size(self) -> int:
        return self.hf_text_config.vocab_size

    def get_hidden_size(self) -> int:
        return self.hf_text_config.hidden_size

    @property
    def is_deepseek_mla(self) -> bool:
        if not hasattr(self.hf_text_config, "model_type"):
            return False
        elif self.hf_text_config.model_type in \
            ('deepseek_v2', 'deepseek_v3', 'deepseek_mtp'):
            return self.hf_text_config.kv_lora_rank is not None
        elif self.hf_text_config.model_type == 'eagle':
            # if the model is an EAGLE module, check for the
            # underlying architecture
            return self.hf_text_config.model.model_type in \
                    ('deepseek_v2', 'deepseek_v3') \
                and self.hf_text_config.kv_lora_rank is not None
        return False

    def get_head_size(self) -> int:
        # TODO remove hard code
        if self.is_deepseek_mla:
            qk_rope_head_dim = getattr(self.hf_text_config, "qk_rope_head_dim",
                                       0)
            if self.use_mla:
                return self.hf_text_config.kv_lora_rank + qk_rope_head_dim
            else:
                qk_nope_head_dim = getattr(self.hf_text_config,
                                           "qk_nope_head_dim", 0)
                if qk_rope_head_dim and qk_nope_head_dim:
                    return qk_rope_head_dim + qk_nope_head_dim

        if hasattr(self.hf_text_config,
                   "model_type") and (self.hf_text_config.model_type
                                      == "zamba2"):
            return self.hf_text_config.attention_head_dim

        if self.is_attention_free:
            return 0

        # NOTE: Some configs may set head_dim=None in the config
        if getattr(self.hf_text_config, "head_dim", None) is not None:
            return self.hf_text_config.head_dim

        # FIXME(woosuk): This may not be true for all models.
        return (self.hf_text_config.hidden_size //
                self.hf_text_config.num_attention_heads)

    def get_total_num_kv_heads(self) -> int:
        """Returns the total number of KV heads."""
        # For GPTBigCode & Falcon:
        # NOTE: for falcon, when new_decoder_architecture is True, the
        # multi_query flag is ignored and we use n_head_kv for the number of
        # KV heads.
        falcon_model_types = ["falcon", "RefinedWeb", "RefinedWebModel"]
        new_decoder_arch_falcon = (
            self.hf_config.model_type in falcon_model_types
            and getattr(self.hf_config, "new_decoder_architecture", False))
        if not new_decoder_arch_falcon and getattr(self.hf_text_config,
                                                   "multi_query", False):
            # Multi-query attention, only one KV head.
            # Currently, tensor parallelism is not supported in this case.
            return 1

        # For DBRX and MPT
        if self.hf_config.model_type == "mpt":
            if "kv_n_heads" in self.hf_config.attn_config:
                return self.hf_config.attn_config["kv_n_heads"]
            return self.hf_config.num_attention_heads
        if self.hf_config.model_type == "dbrx":
            return getattr(self.hf_config.attn_config, "kv_n_heads",
                           self.hf_config.num_attention_heads)

        if self.hf_config.model_type == "nemotron-nas":
            for block in self.hf_config.block_configs:
                if not block.attention.no_op:
                    return self.hf_config.num_attention_heads \
                        // block.attention.n_heads_in_group

            raise RuntimeError("Couldn't determine number of kv heads")

        if self.is_attention_free:
            return 0

        attributes = [
            # For Falcon:
            "n_head_kv",
            "num_kv_heads",
            # For LLaMA-2:
            "num_key_value_heads",
            # For ChatGLM:
            "multi_query_group_num",
        ]
        for attr in attributes:
            num_kv_heads = getattr(self.hf_text_config, attr, None)
            if num_kv_heads is not None:
                return num_kv_heads

        # For non-grouped-query attention models, the number of KV heads is
        # equal to the number of attention heads.
        return self.hf_text_config.num_attention_heads

    def get_num_kv_heads(self, parallel_config: "ParallelConfig") -> int:
        """Returns the number of KV heads per GPU."""
        if self.use_mla:
            # When using MLA during decode it becomes MQA
            return 1

        total_num_kv_heads = self.get_total_num_kv_heads()
        # If tensor parallelism is used, we divide the number of KV heads by
        # the tensor parallel size. We will replicate the KV heads in the
        # case where the number of KV heads is smaller than the tensor
        # parallel size so each GPU has at least one KV head.
        return max(1,
                   total_num_kv_heads // parallel_config.tensor_parallel_size)

    def get_num_attention_heads(self,
                                parallel_config: "ParallelConfig") -> int:
        num_heads = getattr(self.hf_text_config, "num_attention_heads", 0)
        return num_heads // parallel_config.tensor_parallel_size

    def get_layers_start_end_indices(
            self, parallel_config: "ParallelConfig") -> tuple[int, int]:
        from vllm.distributed.utils import get_pp_indices
        if (self.hf_text_config.model_type == "deepseek_mtp"
                or self.hf_config.model_type == "mimo_mtp"):
            total_num_hidden_layers = getattr(self.hf_text_config,
                                              "num_nextn_predict_layers", 0)
        else:
            total_num_hidden_layers = getattr(self.hf_text_config,
                                              "num_hidden_layers", 0)
        # the layout order is: DP x PP x TP
        pp_rank = (parallel_config.rank // parallel_config.tensor_parallel_size
                   ) % parallel_config.pipeline_parallel_size
        pp_size = parallel_config.pipeline_parallel_size
        start, end = get_pp_indices(total_num_hidden_layers, pp_rank, pp_size)
        return start, end

    def get_num_layers(self, parallel_config: "ParallelConfig") -> int:
        start, end = self.get_layers_start_end_indices(parallel_config)
        return end - start

    def get_num_layers_by_block_type(
        self,
        parallel_config: "ParallelConfig",
        block_type: LayerBlockType = LayerBlockType.attention,
    ) -> int:
        # This function relies on 'layers_block_type' in hf_config,
        # for w/o this attribute, we will need to have workarounds like so
        attn_block_type = block_type == LayerBlockType.attention
        is_transformer = not self.is_hybrid and \
                            not self.has_noops and \
                            not self.is_attention_free
        start, end = self.get_layers_start_end_indices(parallel_config)

        if is_transformer:
            # Handle the basic case first
            return end - start if attn_block_type else 0
        elif self.is_attention_free:
            # Attention free
            # Note that this code assumes there
            # is only one type of attention-free block type.
            return 0 if attn_block_type else end - start
        elif self.has_noops:
            block_configs = self.hf_config.block_configs
            return sum(not bc.attention.no_op
                       for bc in block_configs[start:end])
        else:
            # Hybrid model Jamba
            layers_block_type_value = getattr(self.hf_config,
                                              "layers_block_type", None)
            if layers_block_type_value is not None:
                if hasattr(self.hf_text_config,
                           "model_type") and (self.hf_text_config.model_type
                                              == "zamba2"):
                    if attn_block_type:
                        return sum(t == "hybrid"
                                   for t in layers_block_type_value[start:end])
                    else:
                        return self.get_num_layers(parallel_config)
                return sum(t == block_type.value
                           for t in layers_block_type_value[start:end])

            # Hybrid model Minimax
            attn_type_list = getattr(self.hf_config, "attn_type_list", None)
            if attn_type_list:
                return sum(t == 1 for t in attn_type_list[start:end])

            if layers_block_type_value is None and attn_type_list is None:
                raise ValueError(
                    "The model is an hybrid without a"
                    "layers_block_type or an attn_type_list in the hf_config,"
                    "cannot determine the num of "
                    f"{block_type.value} layers")

            return sum(t == 1 for t in attn_type_list[start:end])

    def get_multimodal_config(self) -> "MultiModalConfig":
        """
        Get the multimodal configuration of the model.

        Raises:
            ValueError: If the model is not multimodal.
        """
        if self.multimodal_config is None:
            raise ValueError("The model is not multimodal.")

        return self.multimodal_config

    def try_get_generation_config(self) -> dict[str, Any]:
        if self.generation_config in ("auto", "vllm"):
            config = try_get_generation_config(
                self.hf_config_path or self.model,
                trust_remote_code=self.trust_remote_code,
                revision=self.revision,
            )
        else:
            config = try_get_generation_config(
                self.generation_config,
                trust_remote_code=self.trust_remote_code,
            )

        if config is None:
            return {}

        return config.to_diff_dict()

    def get_diff_sampling_param(self) -> dict[str, Any]:
        """
        This method returns a dictionary containing the parameters
        that differ from the default sampling parameters. If
        `generation_config` is `"vllm"`, an empty dictionary is returned.

        Returns:
            dict[str, Any]: A dictionary with the differing sampling
            parameters, if `generation_config` is `"vllm"` an empty dictionary.
        """
        if self.generation_config == "vllm":
            config = {}
        else:
            config = self.try_get_generation_config()

        # Overriding with given generation config
        config.update(self.override_generation_config)

        available_params = [
            "repetition_penalty",
            "temperature",
            "top_k",
            "top_p",
            "min_p",
            "max_new_tokens",
        ]
        if any(p in config for p in available_params):
            diff_sampling_param = {
                p: config.get(p)
                for p in available_params if config.get(p) is not None
            }
            # Huggingface definition of max_new_tokens is equivalent
            # to vLLM's max_tokens
            if "max_new_tokens" in diff_sampling_param:
                diff_sampling_param["max_tokens"] = diff_sampling_param.pop(
                    "max_new_tokens")
        else:
            diff_sampling_param = {}

        if diff_sampling_param:
            logger.warning_once(
                "Default sampling parameters have been overridden by the "
                "model's Hugging Face generation config recommended from the "
                "model creator. If this is not intended, please relaunch "
                "vLLM instance with `--generation-config vllm`.")
        return diff_sampling_param

    @property
    def is_encoder_decoder(self) -> bool:
        """Extract the HF encoder/decoder model flag."""
        return is_encoder_decoder(self.hf_config)

    @property
    def uses_mrope(self) -> bool:
        return uses_mrope(self.hf_config)

    @property
    def is_multimodal_model(self) -> bool:
        return self.multimodal_config is not None

    @property
    def is_cross_encoder(self) -> bool:
        return self.registry.is_cross_encoder_model(self.architectures)

    @property
    def use_mla(self) -> bool:
        return self.is_deepseek_mla and not envs.VLLM_MLA_DISABLE

    @property
    def supported_runner_types(self) -> set[RunnerType]:
        return {_TASK_RUNNER[task] for task in self.supported_tasks}

    @property
    def runner_type(self) -> RunnerType:
        return _TASK_RUNNER[cast(_ResolvedTask, self.task)]

    @property
    def is_v1_compatible(self) -> bool:
        architectures = getattr(self.hf_config, "architectures", [])
        return ModelRegistry.is_v1_compatible(architectures)

    @property
    def is_matryoshka(self) -> bool:
        return (hasattr(self.hf_config, "matryoshka_dimensions")
                or getattr(self.hf_config, "is_matryoshka", False))

    @property
    def matryoshka_dimensions(self):
        return getattr(self.hf_config, "matryoshka_dimensions", None)


BlockSize = Literal[1, 8, 16, 32, 64, 128]
CacheDType = Literal["auto", "fp8", "fp8_e4m3", "fp8_e5m2"]
PrefixCachingHashAlgo = Literal["builtin", "sha256"]


@config
@dataclass
class CacheConfig:
    """Configuration for the KV cache."""

    block_size: BlockSize = None  # type: ignore
    """Size of a contiguous cache block in number of tokens. This is ignored on
    neuron devices and set to `--max-model-len`. On CUDA devices, only block
    sizes up to 32 are supported. On HPU devices, block size defaults to 128.

    This config has no static default. If left unspecified by the user, it will
    be set in `Platform.check_and_update_configs()` based on the current
    platform."""
    gpu_memory_utilization: float = 0.9
    """The fraction of GPU memory to be used for the model executor, which can
    range from 0 to 1. For example, a value of 0.5 would imply 50% GPU memory
    utilization. If unspecified, will use the default value of 0.9. This is a
    per-instance limit, and only applies to the current vLLM instance. It does
    not matter if you have another vLLM instance running on the same GPU. For
    example, if you have two vLLM instances running on the same GPU, you can
    set the GPU memory utilization to 0.5 for each instance."""
    swap_space: float = 4
    """Size of the CPU swap space per GPU (in GiB)."""
    cache_dtype: CacheDType = "auto"
    """Data type for kv cache storage. If "auto", will use model data type.
    CUDA 11.8+ supports fp8 (=fp8_e4m3) and fp8_e5m2. ROCm (AMD GPU) supports
    fp8 (=fp8_e4m3)."""
    is_attention_free: bool = False
    """Whether the model is attention-free. This is primarily set in
    `ModelConfig` and that value should be manually duplicated here."""
    num_gpu_blocks_override: Optional[int] = None
    """Number of GPU blocks to use. This overrides the profiled `num_gpu_blocks`
    if specified. Does nothing if `None`. Used for testing preemption."""
    sliding_window: Optional[int] = None
    """Sliding window size for the KV cache. This is primarily set in
    `ModelConfig` and that value should be manually duplicated here."""
    enable_prefix_caching: Optional[bool] = None
    """Whether to enable prefix caching. Disabled by default for V0. Enabled by
    default for V1."""
    prefix_caching_hash_algo: PrefixCachingHashAlgo = "builtin"
    """Set the hash algorithm for prefix caching:\n
    - "builtin" is Python's built-in hash.\n
    - "sha256" is collision resistant but with certain overheads."""
    cpu_offload_gb: float = 0
    """The space in GiB to offload to CPU, per GPU. Default is 0, which means
    no offloading. Intuitively, this argument can be seen as a virtual way to
    increase the GPU memory size. For example, if you have one 24 GB GPU and
    set this to 10, virtually you can think of it as a 34 GB GPU. Then you can
    load a 13B model with BF16 weight, which requires at least 26GB GPU memory.
    Note that this requires fast CPU-GPU interconnect, as part of the model is
    loaded from CPU memory to GPU memory on the fly in each model forward pass.
    """
    calculate_kv_scales: bool = False
    """This enables dynamic calculation of `k_scale` and `v_scale` when
    kv_cache_dtype is fp8. If `False`, the scales will be loaded from the model
    checkpoint if available. Otherwise, the scales will default to 1.0."""

    # Will be set after profiling.
    num_gpu_blocks: Optional[int] = field(default=None, init=False)
    """The number of blocks to allocate for GPU memory."""
    num_cpu_blocks: Optional[int] = field(default=None, init=False)
    """The number of blocks to allocate for CPU memory."""

    def compute_hash(self) -> str:
        """
        WARNING: Whenever a new field is added to this config,
        ensure that it is included in the factors list if
        it affects the computation graph.

        Provide a hash that uniquely identifies all the configs
        that affect the structure of the computation
        graph from input ids/embeddings to the final hidden states,
        excluding anything before input ids/embeddings and after
        the final hidden states.
        """
        factors: list[Any] = []
        factors.append(self.cache_dtype)
        # `cpu_offload_gb` does not use `torch.compile` yet.
        hash_str = hashlib.md5(str(factors).encode(),
                               usedforsecurity=False).hexdigest()
        return hash_str

    def __post_init__(self) -> None:
        self.swap_space_bytes = self.swap_space * GiB_bytes

        self._verify_args()
        self._verify_cache_dtype()
        self._verify_prefix_caching()

    def metrics_info(self):
        # convert cache_config to dict(key: str, value: str) for prometheus
        # metrics info
        return {key: str(value) for key, value in self.__dict__.items()}

    def _verify_args(self) -> None:
        if self.cpu_offload_gb < 0:
            raise ValueError("CPU offload space must be non-negative"
                             f", but got {self.cpu_offload_gb}")

        if self.gpu_memory_utilization > 1.0:
            raise ValueError(
                "GPU memory utilization must be less than 1.0. Got "
                f"{self.gpu_memory_utilization}.")

    def _verify_cache_dtype(self) -> None:
        if self.cache_dtype == "auto":
            pass
        elif self.cache_dtype in get_args(CacheDType):
            logger.info(
                "Using fp8 data type to store kv cache. It reduces the GPU "
                "memory footprint and boosts the performance. "
                "Meanwhile, it may cause accuracy drop without a proper "
                "scaling factor")
        else:
            raise ValueError(f"Unknown kv cache dtype: {self.cache_dtype}")

    def _verify_prefix_caching(self) -> None:
        if not self.enable_prefix_caching:
            return

        if self.sliding_window is not None and not envs.VLLM_USE_V1:
            raise NotImplementedError(
                "Prefix caching is not supported with sliding window. "
                "Run with --disable-sliding-window to use prefix caching.")

        if (self.enable_prefix_caching and self.prefix_caching_hash_algo
                not in get_args(PrefixCachingHashAlgo)):
            raise ValueError(
                "Unknown prefix caching hash algorithm: "
                f"{self.prefix_caching_hash_algo}. Must be one of "
                f"{get_args(PrefixCachingHashAlgo)}.")

    def verify_with_parallel_config(
        self,
        parallel_config: "ParallelConfig",
    ) -> None:
        total_cpu_memory = get_cpu_memory()
        # FIXME(woosuk): Here, it is assumed that the GPUs in a tensor parallel
        # group are in the same node. However, the GPUs may span multiple nodes.
        num_gpus_per_node = parallel_config.tensor_parallel_size
        cpu_memory_usage = self.swap_space_bytes * num_gpus_per_node

        msg = (f"{cpu_memory_usage / GiB_bytes:.2f} GiB out of the "
               f"{total_cpu_memory / GiB_bytes:.2f} GiB total CPU memory "
               "is allocated for the swap space.")
        if cpu_memory_usage > 0.7 * total_cpu_memory:
            raise ValueError("Too large swap space. " + msg)
        elif cpu_memory_usage > 0.4 * total_cpu_memory:
            logger.warning("Possibly too large swap space. %s", msg)


@config
@dataclass
class TokenizerPoolConfig:
    """This config is deprecated and will be removed in a future release.

    Passing these parameters will have no effect. Please remove them from your
    configurations.
    """

    pool_size: int = 0
    """This parameter is deprecated and will be removed in a future release.
    Passing this parameter will have no effect. Please remove it from your
    configurations."""
    pool_type: str = "ray"
    """This parameter is deprecated and will be removed in a future release.
    Passing this parameter will have no effect. Please remove it from your
    configurations."""
    extra_config: dict = field(default_factory=dict)
    """This parameter is deprecated and will be removed in a future release.
    Passing this parameter will have no effect. Please remove it from your
    configurations."""

    def __post_init__(self) -> None:
        logger.warning_once(
            "TokenizerPoolConfig is deprecated and will be removed in a "
            "future release. Passing this parameter will have no effect. "
            "Please remove it from your configurations.")


class LoadFormat(str, enum.Enum):
    AUTO = "auto"
    PT = "pt"
    SAFETENSORS = "safetensors"
    NPCACHE = "npcache"
    DUMMY = "dummy"
    TENSORIZER = "tensorizer"
    SHARDED_STATE = "sharded_state"
    GGUF = "gguf"
    BITSANDBYTES = "bitsandbytes"
    MISTRAL = "mistral"
    RUNAI_STREAMER = "runai_streamer"
    RUNAI_STREAMER_SHARDED = "runai_streamer_sharded"
    FASTSAFETENSORS = "fastsafetensors"


@config
@dataclass
class LoadConfig:
    """Configuration for loading the model weights."""

    load_format: Union[str, LoadFormat,
                       "BaseModelLoader"] = LoadFormat.AUTO.value
    """The format of the model weights to load:\n
    - "auto" will try to load the weights in the safetensors format and fall
    back to the pytorch bin format if safetensors format is not available.\n
    - "pt" will load the weights in the pytorch bin format.\n
    - "safetensors" will load the weights in the safetensors format.\n
    - "npcache" will load the weights in pytorch format and store a numpy cache
    to speed up the loading.\n
    - "dummy" will initialize the weights with random values, which is mainly
    for profiling.\n
    - "tensorizer" will use CoreWeave's tensorizer library for fast weight
    loading. See the Tensorize vLLM Model script in the Examples section for
    more information.\n
    - "runai_streamer" will load the Safetensors weights using Run:ai Model
    Streamer.\n
    - "bitsandbytes" will load the weights using bitsandbytes quantization.\n
    - "sharded_state" will load weights from pre-sharded checkpoint files,
    supporting efficient loading of tensor-parallel models.\n
    - "gguf" will load weights from GGUF format files (details specified in
    https://github.com/ggml-org/ggml/blob/master/docs/gguf.md).\n
    - "mistral" will load weights from consolidated safetensors files used by
    Mistral models."""
    download_dir: Optional[str] = None
    """Directory to download and load the weights, default to the default
    cache directory of Hugging Face."""
    model_loader_extra_config: dict = field(default_factory=dict)
    """Extra config for model loader. This will be passed to the model loader
    corresponding to the chosen load_format."""
    ignore_patterns: Optional[Union[list[str], str]] = None
    """The list of patterns to ignore when loading the model. Default to
    "original/**/*" to avoid repeated loading of llama's checkpoints."""
    use_tqdm_on_load: bool = True
    """Whether to enable tqdm for showing progress bar when loading model
    weights."""
    pt_load_map_location: Union[str, dict[str, str]] = "cpu"
    """
    pt_load_map_location: the map location for loading pytorch checkpoint, to
    support loading checkpoints can only be loaded on certain devices like
    "cuda", this is equivalent to {"": "cuda"}. Another supported format is
    mapping from different devices like from GPU 1 to GPU 0:
    {"cuda:1": "cuda:0"}. Note that when passed from command line, the strings
    in dictionary needs to be double quoted for json parsing. For more details,
    see original doc for `map_location` in https://pytorch.org/docs/stable/generated/torch.load.html
    """

    def compute_hash(self) -> str:
        """
        WARNING: Whenever a new field is added to this config,
        ensure that it is included in the factors list if
        it affects the computation graph.

        Provide a hash that uniquely identifies all the configs
        that affect the structure of the computation
        graph from input ids/embeddings to the final hidden states,
        excluding anything before input ids/embeddings and after
        the final hidden states.
        """
        # no factors to consider.
        # this config will not affect the computation graph.
        factors: list[Any] = []
        hash_str = hashlib.md5(str(factors).encode(),
                               usedforsecurity=False).hexdigest()
        return hash_str

    def __post_init__(self):
        if isinstance(self.load_format, str):
            load_format = self.load_format.lower()
            self.load_format = LoadFormat(load_format)

        if self.ignore_patterns is not None and len(self.ignore_patterns) > 0:
            logger.info(
                "Ignoring the following patterns when downloading weights: %s",
                self.ignore_patterns)
        else:
            self.ignore_patterns = ["original/**/*"]


DistributedExecutorBackend = Literal["ray", "mp", "uni", "external_launcher"]


@config
@dataclass
class ParallelConfig:
    """Configuration for the distributed execution."""

    pipeline_parallel_size: int = 1
    """Number of pipeline parallel groups."""
    tensor_parallel_size: int = 1
    """Number of tensor parallel groups."""
    data_parallel_size: int = 1
    """Number of data parallel groups. MoE layers will be sharded according to
    the product of the tensor parallel size and data parallel size."""
    data_parallel_size_local: int = 1
    """Number of local data parallel groups."""
    data_parallel_rank: int = 0
    """Rank of the data parallel group."""
    data_parallel_rank_local: Optional[int] = None
    """Local rank of the data parallel group,
    set only in SPMD mode."""
    data_parallel_master_ip: str = "127.0.0.1"
    """IP of the data parallel master."""
    data_parallel_rpc_port: int = 29550
    """Port for data parallel messaging."""
    data_parallel_master_port: int = 29500
    """Port of the data parallel master."""
    enable_expert_parallel: bool = False
    """Use expert parallelism instead of tensor parallelism for MoE layers."""
    max_parallel_loading_workers: Optional[int] = None
    """Maximum number of parallel loading workers when loading model
    sequentially in multiple batches. To avoid RAM OOM when using tensor
    parallel and large models."""

    disable_custom_all_reduce: bool = False
    """Disable the custom all-reduce kernel and fall back to NCCL."""

    tokenizer_pool_config: Optional[TokenizerPoolConfig] = None
    """This parameter is deprecated and will be removed in a future release.
    Please remove it from your configs"""

    ray_workers_use_nsight: bool = False
    """Whether to profile Ray workers with nsight, see https://docs.ray.io/en/latest/ray-observability/user-guides/profiling.html#profiling-nsight-profiler."""

    placement_group: Optional["PlacementGroup"] = None
    """ray distributed model workers placement group."""

    distributed_executor_backend: Optional[Union[DistributedExecutorBackend,
                                                 type["ExecutorBase"]]] = None
    """Backend to use for distributed model
    workers, either "ray" or "mp" (multiprocessing). If the product
    of pipeline_parallel_size and tensor_parallel_size is less than
    or equal to the number of GPUs available, "mp" will be used to
    keep processing on a single host. Otherwise, this will default
    to "ray" if Ray is installed and fail otherwise. Note that tpu
    and hpu only support Ray for distributed inference."""

    worker_cls: str = "auto"
    """The full name of the worker class to use. If "auto", the worker class
    will be determined based on the platform."""
    sd_worker_cls: str = "auto"
    """The full name of the worker class to use for speculative decofing.
    If "auto", the worker class will be determined based on the platform."""
    worker_extension_cls: str = ""
    """The full name of the worker extension class to use. The worker extension
    class is dynamically inherited by the worker class. This is used to inject
    new attributes and methods to the worker class for use in collective_rpc
    calls."""

    world_size: int = field(init=False)
    """world_size is TPxPP, it affects the number of workers we create."""

    rank: int = 0
    """Global rank in distributed setup."""

    @property
    def world_size_across_dp(self) -> int:
        """world_size_across_dp is TPxPPxDP, it is the size of the world
        including data parallelism."""
        return self.world_size * self.data_parallel_size

    def get_next_dp_init_port(self) -> int:
        """
        We might need to initialize process groups in multiple
        processes that is related to data parallelism,
        e.g. both in the worker and in the engine, which
        can live in different processes. To avoid port conflicts, we
        increment the port number each time we need to initialize a
        new process group related to data parallelism.
        """
        answer = self.data_parallel_master_port
        self.data_parallel_master_port += 1
        return answer

    def stateless_init_dp_group(self) -> "ProcessGroup":
        from vllm.distributed.utils import (
            stateless_init_torch_distributed_process_group)

        # use gloo since the engine process might not have cuda device
        dp_group = stateless_init_torch_distributed_process_group(
            self.data_parallel_master_ip,
            self.get_next_dp_init_port(),
            self.data_parallel_rank,
            self.data_parallel_size,
            backend="gloo")

        return dp_group

    @staticmethod
    def has_unfinished_dp(dp_group: "ProcessGroup",
                          has_unfinished: bool) -> bool:
        tensor = torch.tensor([has_unfinished],
                              dtype=torch.int32,
                              device="cpu")
        # dp rank 0: has_unfinished_seqs=True
        # dp rank 1: has_unfinished_seqs=False
        # aggregated: has_unfinished_seqs=True
        # so this is an OR operation, i.e. MAX in integers
        torch.distributed.all_reduce(tensor, op=ReduceOp.MAX, group=dp_group)
        aggregated_has_unfinished = bool(tensor.item())
        return aggregated_has_unfinished

    def compute_hash(self):
        """
        Provide a hash that uniquely identifies all the configs
        that affect the structure of the computation
        graph from input ids/embeddings to the final hidden states,
        excluding anything before input ids/embeddings and after
        the final hidden states.
        """
        factors: list[Any] = []
        factors.append(self.pipeline_parallel_size)
        factors.append(self.tensor_parallel_size)
        factors.append(self.enable_expert_parallel)
        return hashlib.sha256(str(factors).encode()).hexdigest()

    def __post_init__(self) -> None:
        self.world_size = self.pipeline_parallel_size * \
            self.tensor_parallel_size

        if self.data_parallel_size_local > self.data_parallel_size:
            raise ValueError(
                f"data_parallel_size_local ({self.data_parallel_size_local}) "
                f"must be <= data_parallel_size ({self.data_parallel_size})")

        if self.data_parallel_size > 1 or self.data_parallel_size_local == 0:
            # Data parallel was specified in the engine args.
            self.data_parallel_master_port = get_open_port()
        else:
            # Otherwise fall back to env vars (e.g. for offline SPMD case).
            self.data_parallel_size = envs.VLLM_DP_SIZE
            self.data_parallel_rank = envs.VLLM_DP_RANK
            self.data_parallel_rank_local = envs.VLLM_DP_RANK_LOCAL
            self.data_parallel_master_ip = envs.VLLM_DP_MASTER_IP
            self.data_parallel_master_port = envs.VLLM_DP_MASTER_PORT

        if self.distributed_executor_backend == "external_launcher":
            import os
            os.environ["VLLM_ENABLE_V1_MULTIPROCESSING"] = "0"
            logger.info("Disabling V1 multiprocessing for external launcher.")

        ray_only_devices: list[str] = []
        from vllm.platforms import current_platform
        if (current_platform.device_type in ray_only_devices
                and self.world_size > 1):
            if self.distributed_executor_backend is None:
                self.distributed_executor_backend = "ray"
            if self.distributed_executor_backend != "ray":
                raise ValueError(
                    f"{current_platform.device_type.upper()} backend only "
                    "supports Ray for distributed inference.")

        if self.distributed_executor_backend is None and self.world_size > 1:
            # We use multiprocessing by default if world_size fits on the
            # current node and we aren't in a ray placement group.

            from vllm.executor import ray_utils
            backend: DistributedExecutorBackend = "mp"
            ray_found = ray_utils.ray_is_available()
            if current_platform.is_neuron():
                # neuron uses single process to control multiple devices
                backend = "uni"
            elif (current_platform.is_cuda()
                  and cuda_device_count_stateless() < self.world_size):
                if not ray_found:
                    raise ValueError("Unable to load Ray which is "
                                     "required for multi-node inference, "
                                     "please install Ray with `pip install "
                                     "ray`.") from ray_utils.ray_import_err
                backend = "ray"
            elif ray_found:
                if self.placement_group:
                    backend = "ray"
                else:
                    from ray import is_initialized as ray_is_initialized
                    if ray_is_initialized():
                        from ray.util import get_current_placement_group
                        if get_current_placement_group():
                            backend = "ray"
            self.distributed_executor_backend = backend
            logger.info("Defaulting to use %s for distributed inference",
                        backend)

        if self.distributed_executor_backend is None and self.world_size == 1:
            self.distributed_executor_backend = "uni"

        self._verify_args()

    @property
    def use_ray(self) -> bool:
        return self.distributed_executor_backend == "ray" or (
            isinstance(self.distributed_executor_backend, type)
            and self.distributed_executor_backend.uses_ray)

    def _verify_args(self) -> None:
        # Lazy import to avoid circular import
        from vllm.executor.executor_base import ExecutorBase
        from vllm.platforms import current_platform
        if self.distributed_executor_backend not in (
                "ray", "mp", "uni",
                "external_launcher", None) and not (isinstance(
                    self.distributed_executor_backend, type) and issubclass(
                        self.distributed_executor_backend, ExecutorBase)):
            raise ValueError(
                "Unrecognized distributed executor backend "
                f"{self.distributed_executor_backend}. Supported "
                "values are 'ray', 'mp' 'uni', 'external_launcher' or"
                " custom ExecutorBase subclass.")
        if self.use_ray:
            from vllm.executor import ray_utils
            ray_utils.assert_ray_available()

        if not current_platform.use_custom_allreduce():
            self.disable_custom_all_reduce = True
            logger.info(
                "Disabled the custom all-reduce kernel because it is not "
                "supported on current platform.")
        if self.ray_workers_use_nsight and not self.use_ray:
            raise ValueError("Unable to use nsight profiling unless workers "
                             "run with Ray.")

        assert isinstance(self.worker_extension_cls, str), (
            "worker_extension_cls must be a string (qualified class name).")


PreemptionMode = Literal["swap", "recompute"]
SchedulerPolicy = Literal["fcfs", "priority"]


@config
@dataclass
class SchedulerConfig:
    """Scheduler configuration."""

    runner_type: RunnerType = "generate"
    """The runner type to launch for the model."""

    max_num_batched_tokens: int = None  # type: ignore
    """Maximum number of tokens to be processed in a single iteration.

    This config has no static default. If left unspecified by the user, it will
    be set in `EngineArgs.create_engine_config` based on the usage context."""

    max_num_seqs: int = None  # type: ignore
    """Maximum number of sequences to be processed in a single iteration.

    This config has no static default. If left unspecified by the user, it will
    be set in `EngineArgs.create_engine_config` based on the usage context."""

    max_model_len: int = None  # type: ignore
    """Maximum length of a sequence (including prompt and generated text). This
    is primarily set in `ModelConfig` and that value should be manually
    duplicated here."""

    max_num_partial_prefills: int = 1
    """For chunked prefill, the maximum number of sequences that can be
    partially prefilled concurrently."""

    max_long_partial_prefills: int = 1
    """For chunked prefill, the maximum number of prompts longer than
    long_prefill_token_threshold that will be prefilled concurrently. Setting
    this less than max_num_partial_prefills will allow shorter prompts to jump
    the queue in front of longer prompts in some cases, improving latency."""

    long_prefill_token_threshold: int = 0
    """For chunked prefill, a request is considered long if the prompt is
    longer than this number of tokens."""

    num_lookahead_slots: int = 0
    """The number of slots to allocate per sequence per
    step, beyond the known token ids. This is used in speculative
    decoding to store KV activations of tokens which may or may not be
    accepted.

    NOTE: This will be replaced by speculative config in the future; it is
    present to enable correctness tests until then."""

    cuda_graph_sizes: list[int] = field(default_factory=lambda: [512])
    """Cuda graph capture sizes, default is 512.
    1. if one value is provided, then the capture list would follow the
    pattern: [1, 2, 4] + [i for i in range(8, cuda_graph_sizes + 1, 8)]
    2. more than one value (e.g. 1 2 128) is provided, then the capture list
    will follow the provided list."""

    delay_factor: float = 0.0
    """Apply a delay (of delay factor multiplied by previous
    prompt latency) before scheduling next prompt."""

    enable_chunked_prefill: bool = None  # type: ignore
    """If True, prefill requests can be chunked based
    on the remaining max_num_batched_tokens."""

    is_multimodal_model: bool = False
    """True if the model is multimodal."""

    # TODO (ywang96): Make this configurable.
    max_num_encoder_input_tokens: int = field(init=False)
    """Multimodal encoder compute budget, only used in V1.

    NOTE: This is not currently configurable. It will be overridden by
    max_num_batched_tokens in case max multimodal embedding size is larger."""

    # TODO (ywang96): Make this configurable.
    encoder_cache_size: int = field(init=False)
    """Multimodal encoder cache size, only used in V1.

    NOTE: This is not currently configurable. It will be overridden by
    max_num_batched_tokens in case max multimodal embedding size is larger."""

    preemption_mode: Optional[PreemptionMode] = None
    """Whether to perform preemption by swapping or
    recomputation. If not specified, we determine the mode as follows:
    We use recomputation by default since it incurs lower overhead than
    swapping. However, when the sequence group has multiple sequences
    (e.g., beam search), recomputation is not currently supported. In
    such a case, we use swapping instead."""

    num_scheduler_steps: int = 1
    """Maximum number of forward steps per scheduler call."""

    multi_step_stream_outputs: bool = True
    """If False, then multi-step will stream outputs at the end of all steps"""

    send_delta_data: bool = False
    """Private API. If used, scheduler sends delta data to
    workers instead of an entire data. It should be enabled only
    when SPMD worker architecture is enabled. I.e.,
    VLLM_USE_RAY_SPMD_WORKER=1"""

    policy: SchedulerPolicy = "fcfs"
    """The scheduling policy to use:\n
    - "fcfs" means first come first served, i.e. requests are handled in order
    of arrival.\n
    - "priority" means requests are handled based on given priority (lower
    value means earlier handling) and time of arrival deciding any ties)."""

    chunked_prefill_enabled: bool = field(init=False)
    """True if chunked prefill is enabled."""

    disable_chunked_mm_input: bool = False
    """If set to true and chunked prefill is enabled, we do not want to
    partially schedule a multimodal item. Only used in V1
    This ensures that if a request has a mixed prompt
    (like text tokens TTTT followed by image tokens IIIIIIIIII) where only
    some image tokens can be scheduled (like TTTTIIIII, leaving IIIII),
    it will be scheduled as TTTT in one step and IIIIIIIIII in the next."""

    # scheduler class or path. "vllm.core.scheduler.Scheduler" (default)
    # or "mod.custom_class".
    scheduler_cls: Union[str, type[object]] = "vllm.core.scheduler.Scheduler"
    """The scheduler class to use. "vllm.core.scheduler.Scheduler" is the
    default scheduler. Can be a class directly or the path to a class of form
    "mod.custom_class"."""

    def compute_hash(self) -> str:
        """
        WARNING: Whenever a new field is added to this config,
        ensure that it is included in the factors list if
        it affects the computation graph.

        Provide a hash that uniquely identifies all the configs
        that affect the structure of the computation
        graph from input ids/embeddings to the final hidden states,
        excluding anything before input ids/embeddings and after
        the final hidden states.
        """
        # no factors to consider.
        # this config will not affect the computation graph.
        factors: list[Any] = []
        hash_str = hashlib.md5(str(factors).encode(),
                               usedforsecurity=False).hexdigest()
        return hash_str

    def __post_init__(self) -> None:
        if self.max_model_len is None:
            self.max_model_len = 8192

        if self.max_num_seqs is None:
            self.max_num_seqs = 128

        if self.max_num_batched_tokens is None:
            if self.enable_chunked_prefill:
                if self.num_scheduler_steps > 1:
                    # Multi-step Chunked-Prefill doesn't allow prompt-chunking
                    # for now. Have max_num_batched_tokens set to max_model_len
                    # so we don't reject sequences on account of a short
                    # max_num_batched_tokens.
                    self.max_num_batched_tokens = max(
                        self.max_model_len, DEFAULT_MAX_NUM_BATCHED_TOKENS)
                else:
                    self.max_num_batched_tokens = (
                        DEFAULT_MAX_NUM_BATCHED_TOKENS)
            else:
                # If max_model_len is too short, use
                # DEFAULT_MAX_NUM_BATCHED_TOKENS as the default value
                # for higher throughput.
                self.max_num_batched_tokens = max(
                    self.max_model_len, DEFAULT_MAX_NUM_BATCHED_TOKENS)

            if self.runner_type == "pooling":
                # Choose specific value for higher throughput
                self.max_num_batched_tokens = max(
                    self.max_num_batched_tokens,
                    POOLING_MODEL_MAX_NUM_BATCHED_TOKENS,
                )
            if self.is_multimodal_model:
                # The value needs to be at least the number of multimodal tokens
                self.max_num_batched_tokens = max(
                    self.max_num_batched_tokens,
                    MULTIMODAL_MODEL_MAX_NUM_BATCHED_TOKENS,
                )

            # When using default settings,
            # Ensure max_num_batched_tokens does not exceed model limit.
            # Some models (e.g., Whisper) have embeddings tied to max length.
            self.max_num_batched_tokens = min(
                self.max_num_seqs * self.max_model_len,
                self.max_num_batched_tokens)

        self.max_num_encoder_input_tokens = self.max_num_batched_tokens
        self.encoder_cache_size = self.max_num_batched_tokens

        if self.enable_chunked_prefill:
            logger.info(
                "Chunked prefill is enabled with max_num_batched_tokens=%d.",
                self.max_num_batched_tokens)

        self.chunked_prefill_enabled = self.enable_chunked_prefill
        if self.max_num_partial_prefills > 1:
            if self.long_prefill_token_threshold == 0:
                self.long_prefill_token_threshold = int(self.max_model_len *
                                                        0.04)

            logger.info(
                "Concurrent partial prefills enabled with "
                "max_num_partial_prefills=%d, max_long_partial_prefills=%d, "
                "long_prefill_token_threshold=%d",
                self.max_num_partial_prefills, self.max_long_partial_prefills,
                self.long_prefill_token_threshold)

        self._verify_args()

    def _verify_args(self) -> None:
        if (self.max_num_batched_tokens < self.max_model_len
                and not self.chunked_prefill_enabled):
            raise ValueError(
                f"max_num_batched_tokens ({self.max_num_batched_tokens}) is "
                f"smaller than max_model_len ({self.max_model_len}). "
                "This effectively limits the maximum sequence length to "
                "max_num_batched_tokens and makes vLLM reject longer "
                "sequences. Please increase max_num_batched_tokens or "
                "decrease max_model_len.")

        if self.max_num_batched_tokens < self.max_num_seqs:
            raise ValueError(
                f"max_num_batched_tokens ({self.max_num_batched_tokens}) must "
                "be greater than or equal to max_num_seqs "
                f"({self.max_num_seqs}).")

        if self.max_num_batched_tokens > self.max_num_seqs * self.max_model_len:
            logger.warning(
                "max_num_batched_tokens (%d) exceeds max_num_seqs"
                "* max_model_len (%d). This may lead to unexpected behavior.",
                self.max_num_batched_tokens,
                self.max_num_seqs * self.max_model_len)

        if self.num_lookahead_slots < 0:
            raise ValueError(
                "num_lookahead_slots "
                f"({self.num_lookahead_slots}) must be greater than or "
                "equal to 0.")

        if self.num_scheduler_steps < 1:
            raise ValueError(
                "num_scheduler_steps "
                f"({self.num_scheduler_steps}) must be greater than or "
                "equal to 1.")

        if self.max_num_partial_prefills < 1:
            raise ValueError(
                f"max_num_partial_prefills ({self.max_num_partial_prefills}) "
                "must be greater than or equal to 1.")
        elif self.max_num_partial_prefills > 1:
            if not self.chunked_prefill_enabled:
                raise ValueError("Chunked prefill must be enabled to set "
                                 "max_num_partial_prefills > 1.")

            if self.long_prefill_token_threshold > self.max_model_len:
                raise ValueError(
                    "long_prefill_token_threshold "
                    f"({self.long_prefill_token_threshold}) cannot be greater "
                    f"than the max_model_len ({self.max_model_len}).")

        if (self.max_long_partial_prefills
                < 1) or (self.max_long_partial_prefills
                         > self.max_num_partial_prefills):
            raise ValueError(
                f"max_long_partial_prefills ({self.max_long_partial_prefills}) "
                "must be greater than or equal to 1 and less than or equal to "
                f"max_num_partial_prefills ({self.max_num_partial_prefills}).")

    @property
    def is_multi_step(self) -> bool:
        return self.num_scheduler_steps > 1


Device = Literal["auto", "cuda", "neuron", "cpu", "tpu", "xpu", "hpu"]


@config
@dataclass
class DeviceConfig:
    """Configuration for the device to use for vLLM execution."""

    device: Union[Device, torch.device] = "auto"
    """Device type for vLLM execution.
    This parameter is deprecated and will be 
    removed in a future release. 
    It will now be set automatically based 
    on the current platform."""
    device_type: str = field(init=False)
    """Device type from the current platform. This is set in
    `__post_init__`."""

    def compute_hash(self) -> str:
        """
        WARNING: Whenever a new field is added to this config,
        ensure that it is included in the factors list if
        it affects the computation graph.

        Provide a hash that uniquely identifies all the configs
        that affect the structure of the computation
        graph from input ids/embeddings to the final hidden states,
        excluding anything before input ids/embeddings and after
        the final hidden states.
        """
        # no factors to consider.
        # the device/platform information will be summarized
        # by torch/vllm automatically.
        factors: list[Any] = []
        hash_str = hashlib.md5(str(factors).encode(),
                               usedforsecurity=False).hexdigest()
        return hash_str

    def __post_init__(self):
        if self.device == "auto":
            # Automated device type detection
            from vllm.platforms import current_platform
            self.device_type = current_platform.device_type
            if not self.device_type:
                raise RuntimeError(
                    "Failed to infer device type, please set "
                    "the environment variable `VLLM_LOGGING_LEVEL=DEBUG` "
                    "to turn on verbose logging to help debug the issue.")
        else:
            # Device type is assigned explicitly
            self.device_type = self.device

        # Some device types require processing inputs on CPU
        if self.device_type in ["neuron"]:
            self.device = torch.device("cpu")
        elif self.device_type in ["tpu"]:
            self.device = None
        else:
            # Set device with device type
            self.device = torch.device(self.device_type)


SpeculativeMethod = Literal["ngram", "eagle", "medusa", "mlp_speculator",
                            "draft_model", "deepseek_mtp"]
SpeculativeAcceptanceMethod = Literal["rejection_sampler",
                                      "typical_acceptance_sampler"]


@config
@dataclass
class SpeculativeConfig:
    """Configuration for speculative decoding."""

    # General speculative decoding control
    num_speculative_tokens: int = field(default=None,
                                        init=True)  # type: ignore
    """The number of speculative tokens, if provided. It will default to the
    number in the draft model config if present, otherwise, it is required."""
    model: Optional[str] = None
    """The name of the draft model, eagle head, or additional weights, if
    provided."""
    method: Optional[SpeculativeMethod] = None
    """The name of the speculative method to use. If users provide and set the
    `model` param, the speculative method type will be detected automatically
    if possible, if `model` param is not provided, the method name must be
    provided.

    If using `ngram` method, the related configuration `prompt_lookup_max` and
    `prompt_lookup_min` should be considered."""
    acceptance_method: SpeculativeAcceptanceMethod = "rejection_sampler"
    """The method to use for accepting draft tokens:\n
    - "rejection_sampler" maps to `RejectionSampler`.\n
    - "typical_acceptance_sampler" maps to `TypicalAcceptanceSampler`.

    If using `typical_acceptance_sampler`, the related configuration
    `posterior_threshold` and `posterior_alpha` should be considered."""
    draft_tensor_parallel_size: Optional[int] = None
    """The degree of the tensor parallelism for the draft model. Can only be 1
    or the same as the target model's tensor parallel size."""
    disable_logprobs: bool = True
    """If set to True, token log probabilities are not returned during
    speculative decoding. If set to False, token log probabilities are returned
    according to the log probability settings in SamplingParams."""

    # Draft model configuration
    quantization: Optional[QuantizationMethods] = None
    """Quantization method that was used to quantize the draft model weights.
    If `None`, we assume the model weights are not quantized. Note that it only
    takes effect when using the draft model-based speculative method."""
    max_model_len: Optional[int] = None
    """The maximum model length of the draft model. Used when testing the
    ability to skip speculation for some sequences."""
    revision: Optional[str] = None
    """The specific model version to use for the draft model. It can be a
    branch name, a tag name, or a commit id. If unspecified, will use the
    default version."""
    code_revision: Optional[str] = None
    """The specific revision to use for the draft model code on Hugging Face
    Hub. It can be a branch name, a tag name, or a commit id. If unspecified,
    will use the default version."""

    # Advanced control
    disable_mqa_scorer: bool = False
    """Disable the MQA scorer and fall back to batch expansion for scoring
    proposals."""
    disable_by_batch_size: Optional[int] = None
    """Disable speculative decoding for new incoming requests when the number
    of enqueued requests is larger than this value, if provided."""

    # Ngram proposer configuration
    prompt_lookup_max: Optional[int] = None
    """Maximum size of ngram token window when using Ngram proposer, required
    when method is set to ngram."""
    prompt_lookup_min: Optional[int] = None
    """Minimum size of ngram token window when using Ngram proposer, if
    provided. Defaults to 1."""

    # Typical acceptance sampler configuration
    posterior_threshold: Optional[float] = None
    """A threshold value that sets a lower bound on the posterior probability
    of a token in the target model for it to be accepted. This threshold is
    used only when we use the `TypicalAcceptanceSampler` for token acceptance.
    """
    posterior_alpha: Optional[float] = None
    """Scaling factor for entropy-based threshold, applied when using
    `TypicalAcceptanceSampler`."""

    speculative_token_tree: Optional[str] = None
    """Specifies the tree structure for speculative token generation.
    """
    # required configuration params passed from engine
    target_model_config: ModelConfig = field(default=None,
                                             init=True)  # type: ignore
    """The configuration of the target model."""
    target_parallel_config: ParallelConfig = field(default=None,
                                                   init=True)  # type: ignore
    """The parallel configuration for the target model."""
    enable_chunked_prefill: bool = field(default=None,
                                         init=True)  # type: ignore
    """Whether vLLM is configured to use chunked prefill or not. Used for
    raising an error since it's not yet compatible with speculative decode."""
    disable_log_stats: bool = field(default=None, init=True)  # type: ignore
    """Whether to disable the periodic printing of stage times in speculative
    decoding."""

    # params generated in the post-init stage
    draft_model_config: ModelConfig = field(default=None,
                                            init=True)  # type: ignore
    """The configuration of the draft model initialized internal."""
    draft_parallel_config: ParallelConfig = field(default=None,
                                                  init=True)  # type: ignore
    """The parallel configuration for the draft model initialized internal."""

    def compute_hash(self) -> str:
        """
        WARNING: Whenever a new field is added to this config,
        ensure that it is included in the factors list if
        it affects the computation graph.

        Provide a hash that uniquely identifies all the configs
        that affect the structure of the computation
        graph from input ids/embeddings to the final hidden states,
        excluding anything before input ids/embeddings and after
        the final hidden states.
        """
        factors: list[Any] = []
        # Eagle3 affects the computation graph because it returns intermediate
        # hidden states in addition to the final hidden state.
        factors.append(self.method == "eagle3")
        hash_str = hashlib.md5(str(factors).encode(),
                               usedforsecurity=False).hexdigest()
        return hash_str

    @classmethod
    def from_dict(cls, dict_value: dict) -> "SpeculativeConfig":
        """Parse the CLI value for the speculative config."""
        return cls(**dict_value)

    @staticmethod
    def hf_config_override(hf_config: PretrainedConfig) -> PretrainedConfig:
        if hf_config.model_type == "deepseek_v3":
            hf_config.model_type = "deepseek_mtp"
        if hf_config.model_type == "deepseek_mtp":
            n_predict = getattr(hf_config, "num_nextn_predict_layers", None)
            hf_config.update({
                "n_predict": n_predict,
                "architectures": ["DeepSeekMTPModel"]
            })

        if hf_config.architectures[0] == "MiMoForCausalLM":
            hf_config.model_type = "mimo_mtp"
            n_predict = getattr(hf_config, "num_nextn_predict_layers", None)
            hf_config.update({
                "num_hidden_layers": 0,
                "n_predict": n_predict,
                "architectures": ["MiMoMTPModel"]
            })
            return hf_config

        return hf_config

    def __post_init__(self):

        # Note: "method" is a new parameter that helps to extend the
        # configuration of non-model-based proposers, and the "model" parameter
        # will be used to set the draft model, eagle head, or additional weight
        # when needed. If users do not specify "method", the speculative method
        # will be detected automatically if possible. If the speculative method
        # can not be detected, it will be considered as the "draft_model" by
        # default.

        if self.model is None and self.num_speculative_tokens is not None:
            # TODO(Shangming): Refactor mtp configuration logic when supporting
            # mtp acceleration for more models besides deepseek_v3
            if self.target_model_config and \
                (self.target_model_config.hf_text_config.model_type \
                        == "deepseek_v3" or
                    self.target_model_config.hf_text_config.model_type \
                        == "mimo"):
                # use the draft model from the same model:
                self.model = self.target_model_config.model
            elif self.method in ("ngram", "[ngram]"):
                self.model = "ngram"
            else:
                raise ValueError("num_speculative_tokens was provided without "
                                 "speculative model.")

        # Automatically configure the method for ngram when "model" is used
        # instead of "method"
        if self.method is None and (self.model is not None
                                    and self.model in ("ngram", "[ngram]")):
            self.method = "ngram"

        if self.method in ("ngram", "[ngram]"):
            # Unified to "ngram" internally
            self.method = "ngram"
            # Set default values if not provided
            if (self.prompt_lookup_min is None
                    and self.prompt_lookup_max is None):
                # TODO(woosuk): Tune these values. They are arbitrarily chosen.
                self.prompt_lookup_min = 5
                self.prompt_lookup_max = 5
            elif self.prompt_lookup_min is None:
                assert self.prompt_lookup_max is not None
                self.prompt_lookup_min = self.prompt_lookup_max
            elif self.prompt_lookup_max is None:
                assert self.prompt_lookup_min is not None
                self.prompt_lookup_max = self.prompt_lookup_min

            # Validate values
            if self.prompt_lookup_min < 1:
                raise ValueError(
                    f"prompt_lookup_min={self.prompt_lookup_min} must be > 0")
            if self.prompt_lookup_max < 1:
                raise ValueError(
                    f"prompt_lookup_max={self.prompt_lookup_max} must be > 0")
            if self.prompt_lookup_min > self.prompt_lookup_max:
                raise ValueError(
                    f"prompt_lookup_min={self.prompt_lookup_min} must "
                    f"be <= prompt_lookup_max={self.prompt_lookup_max}")

            # TODO: current we still need extract vocab_size from target model
            # config, in future, we may try refactor it out, and set
            # draft related config as None here.
            self.draft_model_config = self.target_model_config
            self.draft_parallel_config = self.target_parallel_config
        else:
            self.prompt_lookup_max = 0
            self.prompt_lookup_min = 0

            if self.model is not None:
                self.draft_model_config = ModelConfig(
                    model=self.model,
                    task="draft",
                    tokenizer=self.target_model_config.tokenizer,
                    tokenizer_mode=self.target_model_config.tokenizer_mode,
                    trust_remote_code=self.target_model_config.
                    trust_remote_code,
                    allowed_local_media_path=self.target_model_config.
                    allowed_local_media_path,
                    dtype=self.target_model_config.dtype,
                    seed=self.target_model_config.seed,
                    revision=self.revision,
                    code_revision=self.code_revision,
                    tokenizer_revision=self.target_model_config.
                    tokenizer_revision,
                    spec_target_max_model_len=self.target_model_config.
                    max_model_len,
                    quantization=self.quantization,
                    enforce_eager=self.target_model_config.enforce_eager,
                    max_seq_len_to_capture=self.target_model_config.
                    max_seq_len_to_capture,
                    max_logprobs=self.target_model_config.max_logprobs,
                    hf_overrides=SpeculativeConfig.hf_config_override,
                )

                # Automatically detect the method
                if self.method in ('eagle', 'eagle3'):
                    pass
                elif "eagle-" in self.draft_model_config.model.lower() or \
                        "eagle3-" in self.draft_model_config.model.lower():
                    self.method = "eagle"
                elif self.draft_model_config.hf_config.model_type == "medusa":
                    self.method = "medusa"
                elif (self.draft_model_config.hf_config.model_type ==
                      "mlp_speculator"):
                    self.method = "mlp_speculator"
                elif (self.draft_model_config.hf_config.model_type ==
                      "deepseek_mtp"):
                    self.method = "deepseek_mtp"
                    if self.num_speculative_tokens > 1:
                        logger.warning(
                                "All Deepseek MTP models only have " \
                                "one layer. Might need some code changes " \
                                "to support multiple layers."
                            )
                else:
                    self.method = "draft_model"

                # Replace hf_config for EAGLE draft_model
                if self.method in ("eagle", "eagle3"):
                    if self.enable_chunked_prefill and not envs.VLLM_USE_V1:
                        raise ValueError(
                            "Chunked prefill and EAGLE are not compatible "
                            "when using V0.")

                    from vllm.transformers_utils.configs.eagle import (
                        EAGLEConfig)
                    if isinstance(self.draft_model_config.hf_config,
                                  EAGLEConfig):
                        pass
                    else:
                        eagle_config = EAGLEConfig(
                            self.draft_model_config.hf_config,
                            method=self.method)
                        self.draft_model_config.hf_config = eagle_config

                if (self.num_speculative_tokens is not None
                        and hasattr(self.draft_model_config.hf_config,
                                    "num_lookahead_tokens")):
                    self.draft_model_config.hf_config.num_lookahead_tokens = \
                    self.num_speculative_tokens

                n_predict = getattr(self.draft_model_config.hf_config,
                                    "n_predict", None)
                if n_predict is not None:
                    if self.num_speculative_tokens is None:
                        # Default to max value defined in draft model config.
                        self.num_speculative_tokens = n_predict
                    elif self.num_speculative_tokens > n_predict and \
                            self.num_speculative_tokens % n_predict != 0:
                        # Ensure divisibility for MTP module reuse.
                        raise ValueError(
                            f"num_speculative_tokens:{self.num_speculative_tokens}"
                            f" must be divisible by {n_predict=}")

                self.draft_tensor_parallel_size = \
                    SpeculativeConfig._verify_and_get_draft_tp(
                        self.target_parallel_config,
                        self.draft_tensor_parallel_size,
                        self.draft_model_config.hf_config
                )

                self.draft_model_config.max_model_len = (
                    SpeculativeConfig._maybe_override_draft_max_model_len(
                        self.max_model_len,
                        self.draft_model_config.max_model_len,
                        self.target_model_config.max_model_len,
                    ))

                self.draft_parallel_config = (
                    SpeculativeConfig.create_draft_parallel_config(
                        self.target_parallel_config,
                        self.draft_tensor_parallel_size))

        if self.acceptance_method == "typical_acceptance_sampler":
            if self.posterior_threshold is None:
                self.posterior_threshold = 0.09
            if self.posterior_alpha is None:
                self.posterior_alpha = 0.3

        self._verify_args()

    @staticmethod
    def _maybe_override_draft_max_model_len(
        speculative_max_model_len: Optional[int],
        draft_max_model_len: int,
        target_max_model_len: int,
    ) -> int:
        """Determine the max sequence len for the draft model. This is usually
        the draft_max_model_len, but may be the target_max_model_len if it is
        less than the draft_max_model_len, or may be speculative_max_model_len
        if it is specified.

        This is necessary so that sequences do not exceed the capacity of the
        draft model or the target model.

        speculative_max_model_len is mainly used for testing that sequences can
        skip speculation.
        """

        if speculative_max_model_len is not None:

            if speculative_max_model_len > draft_max_model_len:
                raise ValueError(f"{speculative_max_model_len=} cannot be "
                                 f"larger than {draft_max_model_len=}")

            if speculative_max_model_len > target_max_model_len:
                raise ValueError(f"{speculative_max_model_len=} cannot be "
                                 f"larger than {target_max_model_len=}")

            return speculative_max_model_len

        return min(
            draft_max_model_len,
            target_max_model_len,
        )

    @staticmethod
    def _verify_and_get_draft_tp(
            target_parallel_config: ParallelConfig,
            speculative_draft_tensor_parallel_size: Optional[int],
            draft_hf_config: PretrainedConfig) -> int:
        """
        Verifies and adjusts the tensor parallel size for a draft model
        specified using speculative_draft_tensor_parallel_size.
        """
        # If speculative_draft_tensor_parallel_size is unset then set it
        # appropriately else verify that it is set correctly.
        if speculative_draft_tensor_parallel_size is None:
            if draft_hf_config.model_type == "mlp_speculator":
                speculative_draft_tensor_parallel_size = 1
                if target_parallel_config.tensor_parallel_size > 1:
                    logger.warning(
                        "%s cannot currently be run with tp>1; "
                        "setting speculative_draft_tensor_parallel_size=1",
                        draft_hf_config.model_type)
            else:
                speculative_draft_tensor_parallel_size = \
                    target_parallel_config.tensor_parallel_size
        elif speculative_draft_tensor_parallel_size not in (
                1, target_parallel_config.tensor_parallel_size):
            raise ValueError(
                f"{speculative_draft_tensor_parallel_size=} cannot be "
                f"other value than 1 or target model tensor_parallel_size")
        return speculative_draft_tensor_parallel_size

    @staticmethod
    def create_draft_parallel_config(
        target_parallel_config: ParallelConfig,
        speculative_draft_tensor_parallel_size: int,
    ) -> ParallelConfig:
        """Create a parallel config for use by the draft worker.

        This is mostly a copy of the target parallel config, except the tp_size.
        """
        draft_parallel_config = ParallelConfig(
            pipeline_parallel_size=target_parallel_config.
            pipeline_parallel_size,
            tensor_parallel_size=speculative_draft_tensor_parallel_size,
            distributed_executor_backend=target_parallel_config.
            distributed_executor_backend,
            max_parallel_loading_workers=target_parallel_config.
            max_parallel_loading_workers,
            disable_custom_all_reduce=target_parallel_config.
            disable_custom_all_reduce,
            ray_workers_use_nsight=target_parallel_config.
            ray_workers_use_nsight,
            placement_group=target_parallel_config.placement_group,
        )

        return draft_parallel_config

    def _verify_args(self) -> None:
        if self.num_speculative_tokens is None:
            raise ValueError(
                "num_speculative_tokens must be provided with "
                "speculative model unless the draft model config contains an "
                "n_predict parameter.")

        if self.num_speculative_tokens <= 0:
            raise ValueError("Expected num_speculative_tokens to be greater "
                             f"than zero ({self.num_speculative_tokens}).")

        if self.draft_model_config:
            self.draft_model_config.verify_with_parallel_config(
                self.draft_parallel_config)
            # Validate and set draft token acceptance related settings.

        if self.acceptance_method is None:
            raise ValueError("acceptance_method is not set. "
                             "Expected values are rejection_sampler or "
                             "typical_acceptance_sampler.")

        if (self.acceptance_method != 'rejection_sampler'
                and self.acceptance_method != 'typical_acceptance_sampler'):
            raise ValueError(
                "Expected acceptance_method to be either "
                "rejection_sampler or typical_acceptance_sampler. Instead it "
                f"is {self.acceptance_method}")

        if self.acceptance_method == "typical_acceptance_sampler" and (
            (self.posterior_threshold is not None
             and self.posterior_threshold < 0) or
            (self.posterior_alpha is not None and self.posterior_alpha < 0)):
            raise ValueError(
                "Expected the posterior_threshold and posterior_alpha of "
                "typical_acceptance_sampler to be > 0. "
                "Instead found posterior_threshold = "
                f"{self.posterior_threshold} and posterior_alpha = "
                f"{self.posterior_alpha}")

        if (self.disable_by_batch_size is not None
                and self.disable_by_batch_size < 2):
            raise ValueError("Expect the batch size threshold of disabling "
                             "speculative decoding is > 1, but got "
                             f"{self.disable_by_batch_size=}")

        if self.method == "eagle3" and self.target_model_config and \
            "llama" not in self.target_model_config.hf_text_config.model_type:
            raise ValueError(
                "Eagle3 is only supported for Llama models. "
                f"Got {self.target_model_config.hf_text_config.model_type=}")

    @property
    def num_lookahead_slots(self) -> int:
        """The number of additional slots the scheduler should allocate per
        step, in addition to the slots allocated for each known token.

        This is equal to the number of speculative tokens, as each speculative
        token must be scored.
        """
        return self.num_speculative_tokens

    def use_eagle(self) -> bool:
        return self.method in ("eagle", "eagle3", "deepseek_mtp")

    def __repr__(self) -> str:
        method = self.method
        model = None if method == "ngram" else self.draft_model_config.model
        num_spec_tokens = self.num_speculative_tokens
        return f"SpeculativeConfig({method=}, {model=}, {num_spec_tokens=})"


LoRADType = Literal["auto", "float16", "bfloat16"]


@config
@dataclass
class LoRAConfig:
    """Configuration for LoRA."""

    max_lora_rank: int = 16
    """Max LoRA rank."""
    max_loras: int = 1
    """Max number of LoRAs in a single batch."""
    fully_sharded_loras: bool = False
    """By default, only half of the LoRA computation is sharded with tensor
    parallelism. Enabling this will use the fully sharded layers. At high
    sequence length, max rank or tensor parallel size, this is likely faster.
    """
    max_cpu_loras: Optional[int] = None
    """Maximum number of LoRAs to store in CPU memory. Must be >= than
    `max_loras`."""
    lora_dtype: Union[torch.dtype, LoRADType] = "auto"
    """Data type for LoRA. If auto, will default to base model dtype."""
    lora_extra_vocab_size: int = 256
    """Maximum size of extra vocabulary that can be present in a LoRA adapter
    (added to the base model vocabulary)."""
    lora_vocab_padding_size: ClassVar[int] = current_platform\
        .get_lora_vocab_padding_size()
    long_lora_scaling_factors: Optional[tuple[float, ...]] = None
    """Specify multiple scaling factors (which can be different from base model
    scaling factor - see eg. Long LoRA) to allow for multiple LoRA adapters
    trained with those scaling factors to be used at the same time. If not
    specified, only adapters trained with the base model scaling factor are
    allowed."""
    bias_enabled: bool = False
    """Enable bias for LoRA adapters."""

    def compute_hash(self) -> str:
        """
        WARNING: Whenever a new field is added to this config,
        ensure that it is included in the factors list if
        it affects the computation graph.

        Provide a hash that uniquely identifies all the configs
        that affect the structure of the computation
        graph from input ids/embeddings to the final hidden states,
        excluding anything before input ids/embeddings and after
        the final hidden states.
        """
        factors: list[Any] = []
        factors.append(self.max_lora_rank)
        factors.append(self.max_loras)
        factors.append(self.fully_sharded_loras)
        factors.append(self.lora_dtype)
        factors.append(self.lora_extra_vocab_size)
        factors.append(self.lora_vocab_padding_size)
        factors.append(self.long_lora_scaling_factors)
        factors.append(self.bias_enabled)
        hash_str = hashlib.md5(str(factors).encode(),
                               usedforsecurity=False).hexdigest()
        return hash_str

    def __post_init__(self):
        # Setting the maximum rank to 512 should be able to satisfy the vast
        # majority of applications.
        possible_max_ranks = (8, 16, 32, 64, 128, 256, 320, 512)
        possible_lora_extra_vocab_size = (256, 512)
        if self.max_lora_rank not in possible_max_ranks:
            raise ValueError(
                f"max_lora_rank ({self.max_lora_rank}) must be one of "
                f"{possible_max_ranks}.")
        if self.lora_extra_vocab_size not in possible_lora_extra_vocab_size:
            raise ValueError(
                f"lora_extra_vocab_size ({self.lora_extra_vocab_size}) "
                f"must be one of {possible_lora_extra_vocab_size}.")
        if self.max_loras < 1:
            raise ValueError(f"max_loras ({self.max_loras}) must be >= 1.")
        if self.max_cpu_loras is None:
            self.max_cpu_loras = self.max_loras
        elif self.max_cpu_loras < self.max_loras:
            raise ValueError(
                f"max_cpu_loras ({self.max_cpu_loras}) must be >= "
                f"max_loras ({self.max_loras})")

    def verify_with_cache_config(self, cache_config: CacheConfig):
        if cache_config.cpu_offload_gb > 0 and not envs.VLLM_USE_V1:
            raise ValueError(
                "V0 LoRA does not support CPU offload, please use V1.")

    def verify_with_model_config(self, model_config: ModelConfig):
        if self.lora_dtype in (None, "auto"):
            self.lora_dtype = model_config.dtype
        elif isinstance(self.lora_dtype, str):
            self.lora_dtype = getattr(torch, self.lora_dtype)

    def verify_lora_support(self):
        if self.long_lora_scaling_factors is not None and envs.VLLM_USE_V1:
            raise ValueError(
                "V1 LoRA does not support long LoRA, please use V0.")


@config
@dataclass
class PromptAdapterConfig:
    """Configuration for PromptAdapters."""

    max_prompt_adapters: int = 1
    """Max number of PromptAdapters in a batch."""
    max_prompt_adapter_token: int = 0
    """Max number of PromptAdapters tokens."""
    max_cpu_prompt_adapters: Optional[int] = None
    """Maximum number of PromptAdapters to store in CPU memory. Must be >= than
    `max_prompt_adapters`."""
    prompt_adapter_dtype: Union[torch.dtype, str] = "auto"
    """Data type for PromptAdapter. If auto, will default to base model dtype.
    """

    def compute_hash(self) -> str:
        """
        WARNING: Whenever a new field is added to this config,
        ensure that it is included in the factors list if
        it affects the computation graph.

        Provide a hash that uniquely identifies all the configs
        that affect the structure of the computation
        graph from input ids/embeddings to the final hidden states,
        excluding anything before input ids/embeddings and after
        the final hidden states.
        """
        # no factors to consider.
        # this config will not affect the computation graph.
        factors: list[Any] = []
        hash_str = hashlib.md5(str(factors).encode(),
                               usedforsecurity=False).hexdigest()
        return hash_str

    def __post_init__(self):

        if self.max_prompt_adapters < 1:
            raise ValueError(f"max_prompt_adapters "
                             f"({self.max_prompt_adapters}) must be >= 1.")
        if self.max_prompt_adapter_token == 0:
            raise ValueError("max_prompt_adapter_token must be set.")
        if self.max_cpu_prompt_adapters is None:
            self.max_cpu_prompt_adapters = self.max_prompt_adapters

    def verify_with_model_config(self, model_config: ModelConfig):
        if self.prompt_adapter_dtype == "auto":
            self.prompt_adapter_dtype = model_config.dtype
        elif isinstance(self.prompt_adapter_dtype, str):
            self.prompt_adapter_dtype = getattr(torch,
                                                self.prompt_adapter_dtype)


@config
@dataclass
class MultiModalConfig:
    """Controls the behavior of multimodal models."""

    limit_per_prompt: dict[str, int] = \
        cast(dict[str, int], get_field(ModelConfig, "limit_mm_per_prompt"))
    """
    The maximum number of input items allowed per prompt for each modality.
    Defaults to 1 (V0) or 999 (V1) for each modality.

    For example, to allow up to 16 images and 2 videos per prompt:
    `{"images": 16, "videos": 2}`
    """

    mm_processor_kwargs: Optional[dict[str, object]] = None
    """
    Overrides for the multi-modal processor obtained from
    `transformers.AutoProcessor.from_pretrained`.

    The available overrides depend on the model that is being run.

    For example, for Phi-3-Vision:
    `{"num_crops": 4}`.
    """

    disable_mm_preprocessor_cache: bool = False
    """
    If `True`, disable caching of the processed multi-modal inputs.
    """

    def compute_hash(self) -> str:
        """
        WARNING: Whenever a new field is added to this config,
        ensure that it is included in the factors list if
        it affects the computation graph.

        Provide a hash that uniquely identifies all the configs
        that affect the structure of the computation
        graph from input ids/embeddings to the final hidden states,
        excluding anything before input ids/embeddings and after
        the final hidden states.
        """
        # no factors to consider.
        # this config will not affect the computation graph.
        factors: list[Any] = []
        hash_str = hashlib.md5(str(factors).encode(),
                               usedforsecurity=False).hexdigest()
        return hash_str

    def get_limit_per_prompt(self, modality: str) -> int:
        """
        Get the maximum number of input items allowed per prompt
        for the given modality.
        """
        return self.limit_per_prompt.get(
            modality,
            999 if envs.VLLM_USE_V1 else 1,
        )

    # TODO: Add configs to init vision tower or not.


@config
@dataclass
class PoolerConfig:
    """Controls the behavior of output pooling in pooling models."""

    pooling_type: Optional[str] = None
    """
    The pooling method of the pooling model. This should be a key in
    [`vllm.model_executor.layers.pooler.PoolingType`][].
    """

    normalize: Optional[bool] = None
    """
    Whether to normalize the pooled outputs. Usually, this should be set to
    ``True`` for embedding outputs.
    """

    softmax: Optional[bool] = None
    """
    Whether to apply softmax to the pooled outputs. Usually, this should be set
    to ``True`` for classification outputs.
    """

    step_tag_id: Optional[int] = None
    """
    If set, only the score corresponding to the ``step_tag_id`` in the
    generated sentence should be returned. Otherwise, the scores for all tokens
    are returned.
    """

    returned_token_ids: Optional[list[int]] = None
    """
    A list of indices for the vocabulary dimensions to be extracted,
    such as the token IDs of ``good_token`` and ``bad_token`` in the
    ``math-shepherd-mistral-7b-prm`` model.
    """

    def compute_hash(self) -> str:
        """
        WARNING: Whenever a new field is added to this config,
        ensure that it is included in the factors list if
        it affects the computation graph.

        Provide a hash that uniquely identifies all the configs
        that affect the structure of the computation
        graph from input ids/embeddings to the final hidden states,
        excluding anything before input ids/embeddings and after
        the final hidden states.
        """
        # no factors to consider.
        # this config will not affect the computation graph.
        factors: list[Any] = []
        hash_str = hashlib.md5(str(factors).encode(),
                               usedforsecurity=False).hexdigest()
        return hash_str


_STR_DTYPE_TO_TORCH_DTYPE = {
    "half": torch.float16,
    "float16": torch.float16,
    "float": torch.float32,
    "float32": torch.float32,
    "bfloat16": torch.bfloat16,
}

_ROCM_NOT_SUPPORTED_DTYPE: list[str] = []  #


def _get_and_verify_dtype(
    config: PretrainedConfig,
    dtype: Union[str, torch.dtype],
) -> torch.dtype:
    # NOTE: getattr(config, "torch_dtype", torch.float32) is not correct
    # because config.torch_dtype can be None.
    config_dtype = getattr(config, "torch_dtype", None)

    # Fallbacks for multi-modal models if the root config
    # does not define torch_dtype
    if config_dtype is None:
        config_dtype = getattr(config.get_text_config(), "torch_dtype", None)
    if config_dtype is None and hasattr(config, "vision_config"):
        config_dtype = getattr(config.vision_config, "torch_dtype", None)

    if config_dtype is None:
        config_dtype = torch.float32

    if isinstance(dtype, str):
        dtype = dtype.lower()
        if dtype == "auto":
            # Set default dtype from model config
            if config_dtype == torch.float32:
                # Following common practice, we use float16 for float32 models
                torch_dtype = torch.float16
            else:
                torch_dtype = config_dtype

            if config.model_type == "plamo2":
                logger.warning(
                    "For PLaMo2, we cast models to bfloat16 instead of using "
                    "float16 by default. This is because float16 does not work."
                )
                torch_dtype = torch.bfloat16

            # Deal with torch dtype fallback for device compatibility.
            from vllm.platforms import current_platform
            if torch_dtype not in current_platform.supported_dtypes:
                device_name = current_platform.get_device_name()

                if ((capability := current_platform.get_device_capability())
                        is None):
                    compute_str = ""
                else:
                    version_str = capability.as_version_str()
                    compute_str = f" (with compute capability {version_str})"
                fallback_dtype = current_platform.supported_dtypes[0]
                logger.warning(
                    "Your %s device%s doesn't support %s. " \
                    "Falling back to %s for compatibility.",
                    device_name, compute_str, torch_dtype, fallback_dtype
                    )
                torch_dtype = fallback_dtype

            if current_platform.is_hpu() and torch_dtype == torch.float16:
                logger.warning(
                    "For HPU, we cast models to bfloat16 instead of "
                    "using float16 by default. Please specify `dtype` if you "
                    "want to use float16.")
                torch_dtype = torch.bfloat16
        elif dtype == "float16" and config.model_type == "plamo2":
            logger.warning(
                "For PLaMo2, using float16 is unstable and might cause "
                "unexpected behavior. Please use bfloat16 or float32 instead.")
            torch_dtype = torch.float16
        else:
            if dtype not in _STR_DTYPE_TO_TORCH_DTYPE:
                raise ValueError(f"Unknown dtype: {dtype}")
            torch_dtype = _STR_DTYPE_TO_TORCH_DTYPE[dtype]
    elif isinstance(dtype, torch.dtype):
        torch_dtype = dtype
    else:
        raise ValueError(f"Unknown dtype: {dtype}")

    # Verify the dtype.
    if torch_dtype != config_dtype:
        if torch_dtype == torch.float32:
            # Upcasting to float32 is allowed.
            logger.info("Upcasting %s to %s.", config_dtype, torch_dtype)
            pass
        elif config_dtype == torch.float32:
            # Downcasting from float32 to float16 or bfloat16 is allowed.
            logger.info("Downcasting %s to %s.", config_dtype, torch_dtype)
            pass
        else:
            # Casting between float16 and bfloat16 is allowed with a warning.
            logger.warning("Casting %s to %s.", config_dtype, torch_dtype)

    return torch_dtype


def _get_and_verify_max_len(
    hf_config: PretrainedConfig,
    max_model_len: Optional[int],
    disable_sliding_window: bool,
    sliding_window_len: Optional[Union[int, list[Optional[int]]]],
    spec_target_max_model_len: Optional[int] = None,
    encoder_config: Optional[Any] = None,
) -> int:
    """Get and verify the model's maximum length."""
    derived_max_model_len = float("inf")
    possible_keys = [
        # OPT
        "max_position_embeddings",
        # GPT-2
        "n_positions",
        # MPT
        "max_seq_len",
        # ChatGLM2
        "seq_length",
        # Command-R
        "model_max_length",
        # Whisper
        "max_target_positions",
        # Others
        "max_sequence_length",
        "max_seq_length",
        "seq_len",
    ]
    # Choose the smallest "max_length" from the possible keys.
    max_len_key = None
    for key in possible_keys:
        max_len = getattr(hf_config, key, None)
        if max_len is not None:
            max_len_key = key if max_len < derived_max_model_len \
                else max_len_key
            derived_max_model_len = min(derived_max_model_len, max_len)
    # For Command-R / Cohere, Cohere2 / Aya Vision models
    if tmp_max_len := getattr(hf_config, "model_max_length", None):
        max_len_key = "model_max_length"
        derived_max_model_len = tmp_max_len

    # If sliding window is manually disabled, max_length should be less
    # than the sliding window length in the model config.
    if disable_sliding_window and sliding_window_len is not None:

        sliding_window_len_min = get_min_sliding_window(sliding_window_len)
        max_len_key = "sliding_window" \
            if sliding_window_len_min < derived_max_model_len else max_len_key
        derived_max_model_len = min(derived_max_model_len,
                                    sliding_window_len_min)

    # If none of the keys were found in the config, use a default and
    # log a warning.
    if derived_max_model_len == float("inf"):
        if max_model_len is not None:
            # If max_model_len is specified, we use it.
            return max_model_len

        if spec_target_max_model_len is not None:
            # If this is a speculative draft model, we use the max model len
            # from the target model.
            return spec_target_max_model_len

        default_max_len = 2048
        logger.warning(
            "The model's config.json does not contain any of the following "
            "keys to determine the original maximum length of the model: "
            "%s. Assuming the model's maximum length is %d.", possible_keys,
            default_max_len)
        derived_max_model_len = default_max_len

    rope_scaling = getattr(hf_config, "rope_scaling", None)
    # NOTE(woosuk): Gemma3's max_model_len (128K) is already scaled by RoPE
    # scaling, so we skip applying the scaling factor again.
    if rope_scaling is not None and "gemma3" not in hf_config.model_type:
        # No need to consider "type" key because of patch_rope_scaling when
        # loading HF config
        rope_type = rope_scaling["rope_type"]

        if rope_type not in ("su", "longrope", "llama3"):
            if disable_sliding_window:
                # TODO(robertgshaw): Find a model that supports rope_scaling
                # with sliding window to see if this case should be allowed.
                raise NotImplementedError(
                    "Disabling sliding window is not supported for models "
                    "with rope_scaling. Please raise an issue so we can "
                    "investigate.")

            # NOTE: rope_type == "default" does not define factor
            # https://github.com/huggingface/transformers/blob/v4.45.2/src/transformers/modeling_rope_utils.py
            scaling_factor = rope_scaling.get("factor", 1.0)

            if rope_type == "yarn":
                derived_max_model_len = rope_scaling[
                    "original_max_position_embeddings"]
            derived_max_model_len *= scaling_factor

    if encoder_config and "max_seq_length" in encoder_config:
        derived_max_model_len = encoder_config["max_seq_length"]

    # If the user specified a max length, make sure it is smaller than the
    # derived length from the HF model config.
    if max_model_len is None:
        max_model_len = int(derived_max_model_len)
        if current_platform.is_tpu():
            logger.warning(
                "--max-model-len is not specified, "
                "it's currently using model's default length %s, "
                "which might be too large."
                "Please input with --max-model-len based on your "
                "request input length and output length, to avoid "
                "unnecessary degradation.", max_model_len)
    elif max_model_len > derived_max_model_len:
        # Some models might have a separate key for specifying model_max_length
        # that will be bigger than derived_max_model_len. We compare user input
        # with model_max_length and allow this override when it's smaller.
        model_max_length = getattr(hf_config, "model_max_length", None)
        if model_max_length is not None and max_model_len <= model_max_length:
            if disable_sliding_window:
                # TODO(robertgshaw): Find a model that has model_max_length
                # with sliding window to see if this case should be allowed.
                raise NotImplementedError(
                    "Disabling sliding window is not supported for models "
                    "model_max_length in the config. Please raise an issue "
                    "so we can investigate.")
        else:
            msg = (
                f"User-specified max_model_len ({max_model_len}) is greater "
                f"than the derived max_model_len ({max_len_key}="
                f"{derived_max_model_len} or model_max_length="
                f"{model_max_length} in model's config.json). This may lead "
                "to incorrect model outputs or CUDA errors.")
            if envs.VLLM_ALLOW_LONG_MAX_MODEL_LEN:
                logger.warning(
                    "%s Make sure the value is correct and within the "
                    "model context size.", msg)
            else:
                raise ValueError(
                    f"{msg} To allow overriding this maximum, set "
                    "the env var VLLM_ALLOW_LONG_MAX_MODEL_LEN=1")
    return int(max_model_len)


def get_min_sliding_window(
        sliding_window: Union[int, list[Optional[int]]]) -> int:
    if isinstance(sliding_window, list):
        return min(s for s in sliding_window if s is not None)

    return sliding_window


def get_served_model_name(model: str,
                          served_model_name: Optional[Union[str, list[str]]]):
    """
    If the input is a non-empty list, the first model_name in
    `served_model_name` is taken.
    If the input is a non-empty string, it is used directly.
    For cases where the input is either an empty string or an
    empty list, the fallback is to use `self.model`.
    """
    if not served_model_name:
        return model
    if isinstance(served_model_name, list):
        return served_model_name[0]
    return served_model_name


GuidedDecodingBackendV0 = Literal["auto", "outlines", "lm-format-enforcer",
                                  "xgrammar", "guidance"]
GuidedDecodingBackendV1 = Literal["auto", "xgrammar", "guidance"]
GuidedDecodingBackend = Literal[GuidedDecodingBackendV0,
                                GuidedDecodingBackendV1]


@config
@dataclass
class DecodingConfig:
    """Dataclass which contains the decoding strategy of the engine."""

    @property
    @deprecated(
        "`guided_decoding_backend` is deprecated and has been renamed to "
        "`backend`. This will be removed in v0.10.0. Please use the "
        "`backend` argument instead.")
    def guided_decoding_backend(self) -> GuidedDecodingBackend:
        return self.backend

    @guided_decoding_backend.setter
    def guided_decoding_backend(self, value: GuidedDecodingBackend):
        self.backend = value

    backend: GuidedDecodingBackend = "auto" if envs.VLLM_USE_V1 else "xgrammar"
    """Which engine will be used for guided decoding (JSON schema / regex etc)
    by default. With "auto", we will make opinionated choices based on request
    contents and what the backend libraries currently support, so the behavior
    is subject to change in each release."""

    disable_fallback: bool = False
    """If `True`, vLLM will not fallback to a different backend on error."""

    disable_any_whitespace: bool = False
    """If `True`, the model will not generate any whitespace during guided
    decoding. This is only supported for xgrammar and guidance backends."""

    disable_additional_properties: bool = False
    """If `True`, the `guidance` backend will not use `additionalProperties`
    in the JSON schema. This is only supported for the `guidance` backend and
    is used to better align its behaviour with `outlines` and `xgrammar`."""

    reasoning_backend: str = ""
    """Select the reasoning parser depending on the model that you're using.
    This is used to parse the reasoning content into OpenAI API format."""

    def compute_hash(self) -> str:
        """
        WARNING: Whenever a new field is added to this config,
        ensure that it is included in the factors list if
        it affects the computation graph.

        Provide a hash that uniquely identifies all the configs
        that affect the structure of the computation
        graph from input ids/embeddings to the final hidden states,
        excluding anything before input ids/embeddings and after
        the final hidden states.
        """
        # no factors to consider.
        # this config will not affect the computation graph.
        factors: list[Any] = []
        hash_str = hashlib.md5(str(factors).encode(),
                               usedforsecurity=False).hexdigest()
        return hash_str

    def __post_init__(self):
        if ":" in self.backend:
            self._extract_backend_options()

        if envs.VLLM_USE_V1:
            valid_guided_backends = get_args(GuidedDecodingBackendV1)
        else:
            valid_guided_backends = get_args(GuidedDecodingBackendV0)
        if self.backend not in valid_guided_backends:
            raise ValueError(f"Invalid backend '{self.backend}',"
                             f" must be one of {valid_guided_backends}")
        if (self.disable_any_whitespace
                and self.backend not in ("xgrammar", "guidance")):
            raise ValueError("disable_any_whitespace is only supported for "
                             "xgrammar and guidance backends.")
        if (self.disable_additional_properties and self.backend != "guidance"):
            raise ValueError("disable_additional_properties is only supported "
                             "for the guidance backend.")

    @deprecated(
        "Passing guided decoding backend options inside backend in the format "
        "'backend:...' is deprecated. This will be removed in v0.10.0. Please "
        "use the dedicated arguments '--disable-fallback', "
        "'--disable-any-whitespace' and '--disable-additional-properties' "
        "instead.")
    def _extract_backend_options(self):
        """Extract backend options from the backend string."""
        backend, options = self.backend.split(":")
        self.backend = cast(GuidedDecodingBackend, backend)
        options_set = set(options.strip().split(","))
        if "no-fallback" in options_set:
            self.disable_fallback = True
        if "disable-any-whitespace" in options_set:
            self.disable_any_whitespace = True
        if "no-additional-properties" in options_set:
            self.disable_additional_properties = True


DetailedTraceModules = Literal["model", "worker", "all"]


@config
@dataclass
class ObservabilityConfig:
    """Configuration for observability - metrics and tracing."""

    show_hidden_metrics_for_version: Optional[str] = None
    """Enable deprecated Prometheus metrics that have been hidden since the
    specified version. For example, if a previously deprecated metric has been
    hidden since the v0.7.0 release, you use
    `--show-hidden-metrics-for-version=0.7` as a temporary escape hatch while
    you migrate to new metrics. The metric is likely to be removed completely
    in an upcoming release."""

    @cached_property
    def show_hidden_metrics(self) -> bool:
        """Check if the hidden metrics should be shown."""
        if self.show_hidden_metrics_for_version is None:
            return False
        return version._prev_minor_version_was(
            self.show_hidden_metrics_for_version)

    otlp_traces_endpoint: Optional[str] = None
    """Target URL to which OpenTelemetry traces will be sent."""

    collect_detailed_traces: Optional[list[DetailedTraceModules]] = None
    """It makes sense to set this only if `--otlp-traces-endpoint` is set. If
    set, it will collect detailed traces for the specified modules. This
    involves use of possibly costly and or blocking operations and hence might
    have a performance impact.

    Note that collecting detailed timing information for each request can be
    expensive."""

    @cached_property
    def collect_model_forward_time(self) -> bool:
        """Whether to collect model forward time for the request."""
        return (self.collect_detailed_traces is not None
                and ("model" in self.collect_detailed_traces
                     or "all" in self.collect_detailed_traces))

    @cached_property
    def collect_model_execute_time(self) -> bool:
        """Whether to collect model execute time for the request."""
        return (self.collect_detailed_traces is not None
                and ("worker" in self.collect_detailed_traces
                     or "all" in self.collect_detailed_traces))

    def compute_hash(self) -> str:
        """
        WARNING: Whenever a new field is added to this config,
        ensure that it is included in the factors list if
        it affects the computation graph.

        Provide a hash that uniquely identifies all the configs
        that affect the structure of the computation
        graph from input ids/embeddings to the final hidden states,
        excluding anything before input ids/embeddings and after
        the final hidden states.
        """
        # no factors to consider.
        # this config will not affect the computation graph.
        factors: list[Any] = []
        hash_str = hashlib.md5(str(factors).encode(),
                               usedforsecurity=False).hexdigest()
        return hash_str

    def __post_init__(self):
        if (self.collect_detailed_traces is not None
                and len(self.collect_detailed_traces) == 1
                and "," in self.collect_detailed_traces[0]):
            self._parse_collect_detailed_traces()

        if not is_otel_available() and self.otlp_traces_endpoint is not None:
            raise ValueError(
                "OpenTelemetry is not available. Unable to configure "
                "'otlp_traces_endpoint'. Ensure OpenTelemetry packages are "
                f"installed. Original error:\n{otel_import_error_traceback}")

    def _parse_collect_detailed_traces(self):
        assert isinstance(self.collect_detailed_traces, list)
        self.collect_detailed_traces = cast(
            list[DetailedTraceModules],
            self.collect_detailed_traces[0].split(","))


KVProducer = Literal["kv_producer", "kv_both"]
KVConsumer = Literal["kv_consumer", "kv_both"]
KVRole = Literal[KVProducer, KVConsumer]


@config
@dataclass
class KVTransferConfig:
    """Configuration for distributed KV cache transfer."""

    kv_connector: Optional[str] = None
    """The KV connector for vLLM to transmit KV caches between vLLM instances.
    """

    engine_id: Optional[str] = None
    """The engine id for KV transfers."""

    kv_buffer_device: Optional[str] = "cuda"
    """The device used by kv connector to buffer the KV cache.
    Currently only support 'cuda'."""

    kv_buffer_size: float = 1e9
    """The buffer size for TorchDistributedConnector. Measured in number of
    bytes. Recommended value: 1e9 (about 1GB)."""

    kv_role: Optional[KVRole] = None
    """Whether this vLLM instance produces, consumes KV cache, or both. Choices
    are 'kv_producer', 'kv_consumer', and 'kv_both'."""

    kv_rank: Optional[int] = None
    """The rank of this vLLM instance in the KV cache transfer. Typical value:
    0 for prefill instance, 1 for decode instance.
    Currently only 1P1D is supported."""

    kv_parallel_size: int = 1
    """The number of parallel instances for KV cache transfer. For
    PyNcclConnector, this should be 2."""

    kv_ip: str = "127.0.0.1"
    """The KV connector ip, used to build distributed connection."""

    kv_port: int = 14579
    """The KV connector port, used to build distributed connection."""

    kv_connector_extra_config: dict[str, Any] = field(default_factory=dict)
    """any extra config that the connector may need."""

    kv_connector_module_path: Optional[str] = None
    """The Python module path to dynamically load the KV connector from.
    Only supported in V1."""

    def compute_hash(self) -> str:
        """
        WARNING: Whenever a new field is added to this config,
        ensure that it is included in the factors list if
        it affects the computation graph.

        Provide a hash that uniquely identifies all the configs
        that affect the structure of the computation
        graph from input ids/embeddings to the final hidden states,
        excluding anything before input ids/embeddings and after
        the final hidden states.
        """
        # no factors to consider.
        # this config will not affect the computation graph.
        factors: list[Any] = []
        hash_str = hashlib.md5(str(factors).encode(),
                               usedforsecurity=False).hexdigest()
        return hash_str

    def __post_init__(self) -> None:
        if self.engine_id is None:
            self.engine_id = str(uuid.uuid4())

        if self.kv_role is not None and self.kv_role not in get_args(KVRole):
            raise ValueError(f"Unsupported kv_role: {self.kv_role}. "
                             f"Supported roles are {get_args(KVRole)}")

        if self.kv_connector is not None and self.kv_role is None:
            raise ValueError("Please specify kv_disagg_role when kv_connector "
                             f"is set, supported roles are {get_args(KVRole)}")

    @property
    def is_kv_transfer_instance(self) -> bool:
        return self.kv_connector is not None and \
            self.kv_role in get_args(KVRole)

    @property
    def is_kv_producer(self) -> bool:
        return self.kv_connector is not None and \
            self.kv_role in get_args(KVProducer)

    @property
    def is_kv_consumer(self) -> bool:
        return self.kv_connector is not None and \
            self.kv_role in get_args(KVConsumer)

    def get_from_extra_config(self, key, default) -> Any:
        return self.kv_connector_extra_config.get(key, default)


@config
@dataclass
class KVEventsConfig:
    """Configuration for KV event publishing."""

    enable_kv_cache_events: bool = False
    """If True, enable KV cache events for tracking block storage and removal.
    Events can be published externally by zmq using the event publisher config.
    """

    publisher: str = "null"
    """The publisher to use for publishing kv events. Can be "null", "zmq".
    """

    endpoint: str = "tcp://*:5557"
    """The zmq endpoint to use for publishing kv events.
    """

    replay_endpoint: Optional[str] = None
    """The zmq endpoint to use for replaying kv events.
    """

    buffer_steps: int = 10_000
    """The number of steps to cache for replay endpoint. Will only save
    events from the last N steps for the replay endpoint.
    """

    hwm: int = 100_000
    """The zmq high water mark for the event publisher. After queueing N events,
    events will start dropping if the consumer is not keeping up.
    """

    max_queue_size: int = 100_000
    """The maximum number of events to queue while waiting for publishing.
    """

    topic: str = ""
    """The topic to use for the event publisher. Consumers can subscribe to
    this topic to receive events.
    """


class CompilationLevel:
    # constants for the levels of the compilation process
    NO_COMPILATION = 0
    DYNAMO_AS_IS = 1
    DYNAMO_ONCE = 2
    PIECEWISE = 3


@config
@dataclass
class PassConfig:
    """Configuration for custom Inductor passes.

    This is separate from general `CompilationConfig` so that inductor passes
    don't all have access to full configuration - that would create a cycle as
    the `PassManager` is set as a property of config."""

    dump_graph_stages: list[str] = field(default_factory=list)
    """List of stages for which we want to dump the graph. Each pass defines
    its own stages (before, after, maybe in-between)."""
    dump_graph_dir: Path = Path(".")
    """Directory to dump the graphs."""
    # TODO(luka) better pass enabling system.
    enable_fusion: bool = True
    """Whether to enable the custom fusion pass."""
    enable_noop: bool = True
    """Whether to enable the custom no-op elimination pass."""
    enable_sequence_parallelism: bool = False
    """Whether to enable sequence parallelism."""
    enable_async_tp: bool = False
    """Whether to enable async TP."""

    def uuid(self):
        """
        Produces a hash unique to the pass configuration.
        Any new fields that affect compilation should be added to the hash.
        Do not include dump_graph_* in the hash - they don't affect
        compilation.
        """
        include = {
            "enable_fusion", "enable_noop", "enable_sequence_parallelism",
            "enable_async_tp"
        }
        dict_ = {k: v for k, v in asdict(self).items() if k in include}
        return InductorPass.hash_dict(dict_)

    def __post_init__(self) -> None:
        if not self.enable_noop and self.enable_fusion:
            logger.warning_once(
                "Fusion enabled but reshape elimination disabled. "
                "RMSNorm + quant (fp8) fusion might not work")


@config
@dataclass
class CompilationConfig:
    """Configuration for compilation. It has three parts:

    - Top-level Compilation control:
        - [`level`][vllm.config.CompilationConfig.level]
        - [`debug_dump_path`][vllm.config.CompilationConfig.debug_dump_path]
        - [`cache_dir`][vllm.config.CompilationConfig.cache_dir]
        - [`backend`][vllm.config.CompilationConfig.backend]
        - [`custom_ops`][vllm.config.CompilationConfig.custom_ops]
        - [`splitting_ops`][vllm.config.CompilationConfig.splitting_ops]
    - CudaGraph capture:
        - [`use_cudagraph`][vllm.config.CompilationConfig.use_cudagraph]
        - [`cudagraph_capture_sizes`]
        [vllm.config.CompilationConfig.cudagraph_capture_sizes]
        - [`cudagraph_num_of_warmups`]
        [vllm.config.CompilationConfig.cudagraph_num_of_warmups]
        - [`cudagraph_copy_inputs`]
        [vllm.config.CompilationConfig.cudagraph_copy_inputs]
        - [`full_cuda_graph`][vllm.config.CompilationConfig.full_cuda_graph]
    - Inductor compilation:
        - [`use_inductor`][vllm.config.CompilationConfig.use_inductor]
        - [`compile_sizes`][vllm.config.CompilationConfig.compile_sizes]
        - [`inductor_compile_config`]
        [vllm.config.CompilationConfig.inductor_compile_config]
        - [`inductor_passes`][vllm.config.CompilationConfig.inductor_passes]
        - custom inductor passes

    Why we have different sizes for cudagraph and inductor:
    - cudagraph: a cudagraph captured for a specific size can only be used
        for the same size. We need to capture all the sizes we want to use.
    - inductor: a graph compiled by inductor for a general shape can be used
        for different sizes. Inductor can also compile for specific sizes,
        where it can have more information to optimize the graph with fully
        static shapes. However, we find the general shape compilation is
        sufficient for most cases. It might be beneficial to compile for
        certain small batchsizes, where inductor is good at optimizing.
    """
    # Top-level Compilation control
    level: int = 0
    """The level of compilation:

    - 0: no compilation.
    - 1: dynamo as is.
    - 2: dynamo once.
    - 3: piecewise compilation."""
    debug_dump_path: str = ""
    """The path to dump the debug information."""
    cache_dir: str = ""
    """The directory to store the compiled graph, to accelerate Inductor
    compilation. By default, it will use model-related information to generate
    a cache directory."""
    backend: str = ""
    """The backend for compilation. It needs to be a string:

    - "" (empty string): use the default backend.
    - "eager"/"openxla"/...: use the specified backend registered in PyTorch.
    - "full.module.name": a qualified name which can be used to import the

    backend function.
    We use string to avoid serialization issues when using compilation in a
    distributed setting. When the compilation level is 1 or 2, the backend is
    used for the compilation directly (it sees the whole graph). When the
    compilation level is 3, the backend is used for the piecewise compilation
    (it sees a part of the graph)."""
    custom_ops: list[str] = field(default_factory=list)
    """Fine-grained control over which custom ops to enable/disable. Use 'all'
    to enable all, 'none' to disable all. Also specify a list of custom op
    names to enable (prefixed with a '+'), or disable (prefixed with a '-').
    Examples:

    - 'all,-op1' to enable all except op1
    - 'none,+op1,+op2' to enable only op1 and op2

    By default, all custom ops are enabled when running without Inductor and
    disabled when running with Inductor (compile_level >= Inductor)."""
    splitting_ops: list[str] = field(default_factory=list)
    """A list of ops to split the full graph into subgraphs, used in piecewise
    compilation."""

    # Inductor capture
    use_inductor: bool = True
    """Whether to use inductor compilation:

    - False: inductor compilation is not used. graph runs in eager.
    - True: inductor compilation is used. one graph for symbolic shape
        is compiled. In addition, compile for compile_sizes,
        using configurations in inductor_compile_config."""
    compile_sizes: Optional[list[Union[int, str]]] = None
    """Sizes to compile for inductor. In addition
    to integers, it also supports "cudagraph_capture_sizes" to
    specify the sizes for cudagraph capture."""
    inductor_compile_config: dict = field(default_factory=dict)
    """Additional configurations for inductor.
    - None: use default configurations."""
    inductor_passes: dict[str, str] = field(default_factory=dict)
    """Additional passes for inductor. It is a dictionary
    from pass name to pass function qualified name. We use function
    name because the config uses JSON format. If we pass the config
    from Python, functions can also be passed directly via Python object
    constructor, e.g. `CompilationConfig(inductor_passes={"a": func})`."""

    # CudaGraph compilation
    use_cudagraph: bool = False
    """Whether to use cudagraph inside compilation.
    - False: cudagraph inside compilation is not used.
    - True: cudagraph inside compilation is used. It requires
        that all input buffers have fixed addresses, and all
        splitting ops write their outputs to input buffers.
    Note that this is orthogonal to the cudagraph capture logic
    outside of compilation.
    TODO: move outside cudagraph logic into compilation.
    torch.compile will handle cudagraph capture logic in the future."""
    cudagraph_num_of_warmups: int = 0
    """Number of warmup runs for cudagraph.
    It means the first several runs will be treated as warmup runs.
    Only after that, the execution will be recorded, and the recorded
    cudagraph will be used for subsequent runs."""
    cudagraph_capture_sizes: Optional[list[int]] = None
    """Sizes to capture cudagraph.
    - None (default): capture sizes are inferred from vllm config.
    - list[int]: capture sizes are specified as given."""
    cudagraph_copy_inputs: bool = False
    """Whether to copy input tensors for
    cudagraph. If the caller can guarantee that the same input buffers
    are always used, it can set this to False. Otherwise, it should
    set this to True, and the compiler will copy the input to an
    internally managed buffer. Default is False."""
    full_cuda_graph: bool = False
    """whether to use a full cuda graph for the entire forward pass rather than
    splitting certain operations such as attention into subgraphs. Thus this
    flag cannot be used together with splitting_ops. This may provide
    performance benefits for smaller models."""

    pass_config: PassConfig = field(default_factory=PassConfig)
    """Custom inductor passes, see PassConfig for more details"""

    max_capture_size: int = field(default=None, init=False)  # type: ignore
    """not configurable, computed after init"""
    local_cache_dir: str = field(default=None, init=False)  # type: ignore
    """local cache dir for each rank"""
    bs_to_padded_graph_size: list[int] = field(
        default=None,  # type: ignore
        init=False)
    """optimization:
    Intuitively, bs_to_padded_graph_size should be dict[int, int].
    since we know all keys are in a range [0, max_capture_size],
    we can optimize it to list[int] for better lookup performance."""

    # keep track of enabled and disabled custom ops
    enabled_custom_ops: Counter[str] = field(default_factory=Counter,
                                             init=False)
    """custom ops that are enabled"""
    disabled_custom_ops: Counter[str] = field(default_factory=Counter,
                                              init=False)
    """custom ops that are disabled"""
    traced_files: set[str] = field(default_factory=set, init=False)
    """files that are traced for compilation"""
    compilation_time: float = field(default=0.0, init=False)
    """time taken for compilation"""

    static_forward_context: dict[str, Any] = field(default_factory=dict,
                                                   init=False)
    """Per-model forward context
    Map from layer name to layer objects that need to be accessed outside
    model code, e.g., Attention, FusedMOE when dp_size>1."""

    def compute_hash(self) -> str:
        """
        WARNING: Whenever a new field is added to this config,
        ensure that it is included in the factors list if
        it affects the computation graph.

        Provide a hash that uniquely identifies all the configs
        that affect the structure of the computation
        graph from input ids/embeddings to the final hidden states,
        excluding anything before input ids/embeddings and after
        the final hidden states.
        """
        factors: list[Any] = []
        factors.append(self.level)
        factors.append(self.backend)
        factors.append(self.custom_ops)
        factors.append(self.splitting_ops)
        factors.append(self.use_inductor)
        factors.append(self.inductor_compile_config)
        factors.append(self.inductor_passes)
        factors.append(self.pass_config.uuid())
        return hashlib.sha256(str(factors).encode()).hexdigest()

    def __repr__(self) -> str:
        exclude = {
            "static_forward_context",
            "enabled_custom_ops",
            "disabled_custom_ops",
            "compilation_time",
            "bs_to_padded_graph_size",
            "pass_config",
            "traced_files",
        }
        include = dict()
        for k, v in asdict(self).items():
            if k in exclude:
                continue
            f = get_field(CompilationConfig, k)
            if (d := f.default) is not MISSING and d == v:
                continue
            if (df := f.default_factory) is not MISSING and df() == v:
                continue
            include[k] = v
        return json.dumps(include)

    __str__ = __repr__

    @classmethod
    def from_cli(cls, cli_value: str) -> "CompilationConfig":
        """Parse the CLI value for the compilation config."""
        if cli_value in ["0", "1", "2", "3"]:
            return cls(level=int(cli_value))
        return cls(**json.loads(cli_value))

    def __post_init__(self) -> None:
        count_none = self.custom_ops.count("none")
        count_all = self.custom_ops.count("all")
        assert count_none + count_all <= 1, "Can only specify 'none' or 'all'"

        # TODO(zou3519/luka): There are 2 issues with auto-functionalization V2:
        # 1. A bug in PyTorch, fixed in 2.7:
        #    https://github.com/pytorch/pytorch/issues/147924
        # 2. Custom passes (fusion) rely on auto-functionalization V1 and don't
        #    work with V2. Addressing this will take extra engineering effort
        #    and it is not yet a priority. RFC here:
        #    https://github.com/vllm-project/vllm/issues/14703

        if is_torch_equal_or_newer("2.6"):
            KEY = 'enable_auto_functionalized_v2'
            if KEY not in self.inductor_compile_config:
                self.inductor_compile_config[KEY] = False

        for k, v in self.inductor_passes.items():
            if not isinstance(v, str):
                assert callable(v), (
                    f"pass {k} should be callable or a qualified name")
                self.inductor_compile_config[k] = v if isinstance(
                    v, InductorPass) else CallableInductorPass(v)
                continue

            # resolve function from qualified name
            names = v.split(".")
            module = ".".join(names[:-1])
            func_name = names[-1]
            func = __import__(module).__dict__[func_name]
            self.inductor_compile_config[k] = func if isinstance(
                func, InductorPass) else CallableInductorPass(func)

        if isinstance(self.pass_config, dict):
            self.pass_config = PassConfig(**self.pass_config)

    def init_backend(self, vllm_config: "VllmConfig") -> Union[str, Callable]:
        if self.level == CompilationLevel.NO_COMPILATION:
            raise ValueError("No compilation level is set.")

        from torch._dynamo.backends.registry import list_backends
        torch_backends = list_backends(exclude_tags=tuple())
        if self.level in [
                CompilationLevel.DYNAMO_AS_IS, CompilationLevel.DYNAMO_ONCE
        ]:
            if self.backend == "":
                return "eager"
            if self.backend in torch_backends:
                return self.backend
            return resolve_obj_by_qualname(self.backend)

        # TODO: pass user-specified backend to piecewise compilation
        # merge with the config use_inductor
        assert self.level == CompilationLevel.PIECEWISE

        from vllm.compilation.backends import VllmBackend
        return VllmBackend(vllm_config)

    def init_with_cudagraph_sizes(self,
                                  cudagraph_capture_sizes: list[int]) -> None:
        """To complete the initialization of config,
        we need to know the cudagraph sizes."""

        if self.cudagraph_capture_sizes is None:
            self.cudagraph_capture_sizes = cudagraph_capture_sizes
        else:
            # de-duplicate the sizes provided by the config
            dedup_sizes = list(set(self.cudagraph_capture_sizes))
            if len(dedup_sizes) < len(self.cudagraph_capture_sizes):
                logger.info(("cudagraph sizes specified by model runner"
                             " %s is overridden by config %s"),
                            cudagraph_capture_sizes, dedup_sizes)
            self.cudagraph_capture_sizes = dedup_sizes

        computed_compile_sizes = []
        if self.compile_sizes is not None:
            # de-duplicate the sizes provided by the config
            self.compile_sizes = list(set(self.compile_sizes))
            for x in self.compile_sizes:
                if isinstance(x, str):
                    assert x == "cudagraph_capture_sizes", \
                    "Unrecognized size type in compile_sizes, " \
                    f"expect 'cudagraph_capture_sizes', got {x}"
                    computed_compile_sizes.extend(self.cudagraph_capture_sizes)
                else:
                    assert isinstance(x, int)
                    computed_compile_sizes.append(x)
        self.compile_sizes = computed_compile_sizes  # type: ignore

        # sort to make sure cudagraph capture sizes are in descending order
        self.cudagraph_capture_sizes.sort(reverse=True)
        self.max_capture_size = self.cudagraph_capture_sizes[
            0] if self.cudagraph_capture_sizes else 0

        # pre-compute the mapping from batch size to padded graph size
        self.bs_to_padded_graph_size = [
            0 for i in range(self.max_capture_size + 1)
        ]
        for end, start in zip(self.cudagraph_capture_sizes,
                              self.cudagraph_capture_sizes[1:] + [0]):
            for bs in range(start, end):
                if bs == start:
                    self.bs_to_padded_graph_size[bs] = start
                else:
                    self.bs_to_padded_graph_size[bs] = end
        self.bs_to_padded_graph_size[
            self.max_capture_size] = self.max_capture_size

    def set_splitting_ops_for_v1(self):
        # NOTE: this function needs to be called
        if self.splitting_ops and self.full_cuda_graph:
            raise ValueError("full_cuda_graph cannot be used together with "
                             "splitting_ops, as Full CUDA graph will override "
                             f"the splitting_ops: {self.splitting_ops}")

        if not self.splitting_ops:
            self.splitting_ops = [] if self.full_cuda_graph else [
                "vllm.unified_attention",
                "vllm.unified_attention_with_output",
            ]


@config
@dataclass
class VllmConfig:
    """Dataclass which contains all vllm-related configuration. This
    simplifies passing around the distinct configurations in the codebase.
    """

    # TODO: use default_factory once default constructing ModelConfig doesn't
    # try to download a model
    model_config: ModelConfig = None  # type: ignore
    """Model configuration."""
    cache_config: CacheConfig = field(default_factory=CacheConfig)
    """Cache configuration."""
    parallel_config: ParallelConfig = field(default_factory=ParallelConfig)
    """Parallel configuration."""
    scheduler_config: SchedulerConfig = field(default_factory=SchedulerConfig)
    """Scheduler configuration."""
    device_config: DeviceConfig = field(default_factory=DeviceConfig)
    """Device configuration."""
    load_config: LoadConfig = field(default_factory=LoadConfig)
    """Load configuration."""
    lora_config: Optional[LoRAConfig] = None
    """LoRA configuration."""
    speculative_config: Optional[SpeculativeConfig] = None
    """Speculative decoding configuration."""
    decoding_config: DecodingConfig = field(default_factory=DecodingConfig)
    """Decoding configuration."""
    observability_config: Optional[ObservabilityConfig] = None
    """Observability configuration."""
    prompt_adapter_config: Optional[PromptAdapterConfig] = None
    """Prompt adapter configuration."""
    quant_config: Optional[QuantizationConfig] = None
    """Quantization configuration."""
    compilation_config: CompilationConfig = field(
        default_factory=CompilationConfig)
    """`torch.compile` configuration for the model.

    When it is a number (0, 1, 2, 3), it will be interpreted as the
    optimization level.

    NOTE: level 0 is the default level without any optimization. level 1 and 2
    are for internal testing only. level 3 is the recommended level for
    production.

    Following the convention of traditional compilers, using `-O` without space
    is also supported. `-O3` is equivalent to `-O 3`.

    You can specify the full compilation config like so:
    `{"level": 3, "cudagraph_capture_sizes": [1, 2, 4, 8]}`
    """
    kv_transfer_config: Optional[KVTransferConfig] = None
    """The configurations for distributed KV cache transfer."""
    kv_events_config: Optional[KVEventsConfig] = None
    """The configurations for event publishing."""
    # some opaque config, only used to provide additional information
    # for the hash computation, mainly used for testing, debugging or out of
    # tree config registration.
    additional_config: Union[dict, SupportsHash] = field(default_factory=dict)
    """Additional config for specified platform. Different platforms may
    support different configs. Make sure the configs are valid for the platform
    you are using. Contents must be hashable."""
    instance_id: str = ""
    """The ID of the vLLM instance."""

    def compute_hash(self) -> str:
        """
        WARNING: Whenever a new field is added to this config,
        ensure that it is included in the factors list if
        it affects the computation graph.

        Provide a hash that uniquely identifies all the configs
        that affect the structure of the computation
        graph from input ids/embeddings to the final hidden states,
        excluding anything before input ids/embeddings and after
        the final hidden states.
        """
        factors: list[Any] = []

        # summarize vllm config
        vllm_factors: list[Any] = []
        from vllm import __version__
        vllm_factors.append(__version__)
        vllm_factors.append(envs.VLLM_USE_V1)
        if self.model_config:
            vllm_factors.append(self.model_config.compute_hash())
        else:
            vllm_factors.append("None")
        if self.cache_config:
            vllm_factors.append(self.cache_config.compute_hash())
        else:
            vllm_factors.append("None")
        if self.parallel_config:
            vllm_factors.append(self.parallel_config.compute_hash())
        else:
            vllm_factors.append("None")
        if self.scheduler_config:
            vllm_factors.append(self.scheduler_config.compute_hash())
        else:
            vllm_factors.append("None")
        if self.device_config:
            vllm_factors.append(self.device_config.compute_hash())
        else:
            vllm_factors.append("None")
        if self.load_config:
            vllm_factors.append(self.load_config.compute_hash())
        else:
            vllm_factors.append("None")
        if self.lora_config:
            vllm_factors.append(self.lora_config.compute_hash())
            # LoRA creates static buffers based on max_num_batched_tokens.
            # The tensor sizes and strides get captured in the torch.compile
            # graph explicitly.
            vllm_factors.append(
                str(self.scheduler_config.max_num_batched_tokens))
        else:
            vllm_factors.append("None")
        if self.speculative_config:
            vllm_factors.append(self.speculative_config.compute_hash())
        else:
            vllm_factors.append("None")
        if self.decoding_config:
            vllm_factors.append(self.decoding_config.compute_hash())
        else:
            vllm_factors.append("None")
        if self.observability_config:
            vllm_factors.append(self.observability_config.compute_hash())
        else:
            vllm_factors.append("None")
        if self.prompt_adapter_config:
            vllm_factors.append(self.prompt_adapter_config.compute_hash())
        else:
            vllm_factors.append("None")
        if self.quant_config:
            pass  # should be captured by model_config.quantization
        if self.compilation_config:
            vllm_factors.append(self.compilation_config.compute_hash())
        else:
            vllm_factors.append("None")
        if self.kv_transfer_config:
            vllm_factors.append(self.kv_transfer_config.compute_hash())
        else:
            vllm_factors.append("None")
        if self.additional_config:
            if isinstance(additional_config := self.additional_config, dict):
                additional_config_hash = hashlib.md5(
                    json.dumps(additional_config, sort_keys=True).encode(),
                    usedforsecurity=False,
                ).hexdigest()
            else:
                additional_config_hash = additional_config.compute_hash()
            vllm_factors.append(additional_config_hash)
        else:
            vllm_factors.append("None")
        factors.append(vllm_factors)

        hash_str = hashlib.md5(str(factors).encode(),
                               usedforsecurity=False).hexdigest()[:10]
        return hash_str

    def pad_for_cudagraph(self, batch_size: int) -> int:
        # if batch_size > self.compilation_config.max_capture_size,
        # it should raise an IndexError.
        # the caller should make sure the batch_size is within the range,
        # i.e., batch_size <= self.compilation_config.max_capture_size
        return self.compilation_config.bs_to_padded_graph_size[batch_size]

    @staticmethod
    def _get_quantization_config(
            model_config: ModelConfig,
            load_config: LoadConfig) -> Optional[QuantizationConfig]:
        """Get the quantization config."""
        from vllm.platforms import current_platform
        if model_config.quantization is not None:
            from vllm.model_executor.model_loader.weight_utils import (
                get_quant_config)
            quant_config = get_quant_config(model_config, load_config)
            capability_tuple = current_platform.get_device_capability()

            if capability_tuple is not None:
                capability = capability_tuple.to_int()
                if capability < quant_config.get_min_capability():
                    raise ValueError(
                        f"The quantization method {model_config.quantization} "
                        "is not supported for the current GPU. Minimum "
                        f"capability: {quant_config.get_min_capability()}. "
                        f"Current capability: {capability}.")
            supported_dtypes = quant_config.get_supported_act_dtypes()
            if model_config.dtype not in supported_dtypes:
                raise ValueError(
                    f"{model_config.dtype} is not supported for quantization "
                    f"method {model_config.quantization}. Supported dtypes: "
                    f"{supported_dtypes}")
            return quant_config
        return None

    @staticmethod
    def get_quantization_config(
            model_config: ModelConfig,
            load_config: LoadConfig) -> Optional[QuantizationConfig]:
        import copy

        # For some reason, the _ version of this modifies the model_config
        # object, so using deepcopy to avoid this problem.
        return VllmConfig._get_quantization_config(copy.deepcopy(model_config),
                                                   load_config)

    def with_hf_config(
        self,
        hf_config: PretrainedConfig,
        architectures: Optional[list[str]] = None,
    ) -> "VllmConfig":
        if architectures is not None:
            hf_config = copy.deepcopy(hf_config)
            hf_config.architectures = architectures

        model_config = copy.deepcopy(self.model_config)
        model_config.hf_config = hf_config

        return replace(self, model_config=model_config)

    def __post_init__(self):
        """Verify configs are valid & consistent with each other.
        """
        if self.model_config is not None:
            self.model_config.verify_async_output_proc(self.parallel_config,
                                                       self.speculative_config,
                                                       self.device_config)
            self.model_config.verify_with_parallel_config(self.parallel_config)
            self.model_config.verify_dual_chunk_attention_config(
                self.load_config)

        if self.cache_config is not None:
            self.cache_config.verify_with_parallel_config(self.parallel_config)

        if self.lora_config:
            self.lora_config.verify_with_cache_config(self.cache_config)
            self.lora_config.verify_with_model_config(self.model_config)
            self.lora_config.verify_lora_support()
        if self.prompt_adapter_config:
            self.prompt_adapter_config.verify_with_model_config(
                self.model_config)

        if self.quant_config is None and \
            self.model_config is not None and self.load_config is not None:
            self.quant_config = VllmConfig._get_quantization_config(
                self.model_config, self.load_config)

        from vllm.platforms import current_platform
        if self.scheduler_config is not None and \
            self.model_config is not None and \
            self.scheduler_config.chunked_prefill_enabled and \
            self.model_config.dtype == torch.float32 and \
            current_platform.get_device_capability() == (7, 5):
            logger.warning_once(
                "Turing devices tensor cores do not support float32 matmul. "
                "To workaround this limitation, vLLM will set 'ieee' input "
                "precision for chunked prefill triton kernels.")

        if self.compilation_config is None:
            self.compilation_config = CompilationConfig()

        # async tp is built on top of sequence parallelism
        # and requires it to be enabled.
        if self.compilation_config.pass_config.enable_async_tp:
            self.compilation_config.pass_config.enable_sequence_parallelism = \
                True
        if self.compilation_config.pass_config.enable_sequence_parallelism:
            self.compilation_config.custom_ops.append("+rms_norm")
        if envs.VLLM_USE_V1 and self.model_config is not None and \
            not self.model_config.enforce_eager:
            # NOTE(woosuk): Currently, we use inductor because the piecewise
            # CUDA graphs do not work properly with the custom CUDA kernels.
            # FIXME(woosuk): Disable inductor to reduce the compilation time
            # and avoid any potential issues with the inductor.
            # FIXME(rob): Add function to set all of these.
            if not self.compilation_config.custom_ops:
                self.compilation_config.custom_ops = ["none"]
            self.compilation_config.use_cudagraph = True
            self.compilation_config.use_inductor = True
            self.compilation_config.cudagraph_num_of_warmups = 1
            self.compilation_config.pass_config.enable_fusion = False
            self.compilation_config.pass_config.enable_noop = False
            self.compilation_config.level = CompilationLevel.PIECEWISE
            self.compilation_config.set_splitting_ops_for_v1()

        self._set_cudagraph_sizes()

        if self.cache_config is not None and \
            self.cache_config.cpu_offload_gb > 0 and \
            self.compilation_config.level != CompilationLevel.NO_COMPILATION \
                and not envs.VLLM_USE_V1:
            logger.warning(
                "CPU offload is not supported with `torch.compile` in v0 yet."
                " Disabling `torch.compile`.")
            self.compilation_config.level = CompilationLevel.NO_COMPILATION

        if ((not envs.VLLM_USE_V1) and self.lora_config is not None
                and self.compilation_config.level
                != CompilationLevel.NO_COMPILATION):
            logger.warning(
                "LoRA for V0 is not supported with `torch.compile` yet. "
                "Disabling `torch.compile`.")
            self.compilation_config.level = CompilationLevel.NO_COMPILATION

        disable_cascade_reasons: list[str] = []

        if self.compilation_config.full_cuda_graph and \
            not self.model_config.disable_cascade_attn:
            disable_cascade_reasons.append(
                "full_cuda_graph is not supported with "
                "cascade attention. Disabling cascade attention.")
<<<<<<< HEAD

        disable_chunked_prefill_reasons: list[str] = []

        if self.model_config and self.model_config.use_mla and \
            not (current_platform.is_cuda() or current_platform.is_rocm()):
            disable_chunked_prefill_reasons.append(
                "MLA is enabled on a non-GPU platform; forcing chunked "
                "prefill and prefix caching to be disabled.")

        if self.model_config and self.model_config.pooler_config:
            pooling_type = self.model_config.pooler_config.pooling_type
            if pooling_type is None or pooling_type.lower() != "last":
                disable_chunked_prefill_reasons.append(
                    "Only \"last\" pooling supports chunked "
                    "prefill and prefix caching; disabling both.")

            disable_cascade_reasons.append(
                "Loaded model for pooling; disabling cascade attention.")

        if disable_chunked_prefill_reasons:
            for reason in disable_chunked_prefill_reasons:
                logger.info(reason)
            self.scheduler_config.enable_chunked_prefill = False
            self.scheduler_config.chunked_prefill_enabled = False
            self.scheduler_config.long_prefill_token_threshold = 0
            self.scheduler_config.max_num_batched_tokens = max(
                self.scheduler_config.max_model_len,
                _DEFAULT_MAX_NUM_BATCHED_TOKENS)

=======
            self.model_config.disable_cascade_attn = True
>>>>>>> 58738772
            if self.cache_config is not None:
                self.cache_config.enable_prefix_caching = False

        if disable_cascade_reasons:
            for reason in disable_cascade_reasons:
                logger.info(reason)
            self.model_config.disable_cascade_attn = True

        if (self.kv_events_config
                and self.kv_events_config.enable_kv_cache_events
                and not self.cache_config.enable_prefix_caching):
            logger.warning(
                "KV cache events are on, but prefix caching is not enabled."
                "Use --enable-prefix-caching to enable.")
        if (self.kv_events_config and self.kv_events_config.publisher != "null"
                and not self.kv_events_config.enable_kv_cache_events):
            logger.warning("KV cache events are disabled,"
                           "but the scheduler is configured to publish them."
                           "Modify KVEventsConfig.enable_kv_cache_events"
                           "to True to enable.")
        current_platform.check_and_update_config(self)

        if not self.instance_id:
            self.instance_id = random_uuid()[:5]

    def update_sizes_for_sequence_parallelism(self,
                                              possible_sizes: list) -> list:
        # remove the sizes that not multiple of tp_size when
        # enable sequence parallelism
        removed_sizes = [
            size for size in possible_sizes
            if size % self.parallel_config.tensor_parallel_size != 0
        ]
        if removed_sizes:
            logger.warning(
                "Batch sizes %s are removed because they are not "
                "multiple of tp_size %d when "
                "sequence parallelism is enabled", removed_sizes,
                self.parallel_config.tensor_parallel_size)

        return [
            size for size in possible_sizes
            if size % self.parallel_config.tensor_parallel_size == 0
        ]

    def _set_cudagraph_sizes(self):
        """
        cudagraph batchsize padding logic:

        `[1, 2, 4] + [8 * i for i in range(1, 1025)]` is a list of all possible
        batch sizes that cudagraph will capture.

        Depending on the engine's configuration of `max_num_seqs`, the
        candidate batch sizes to capture cudagraph will shrink to the subset
        which just cover the range of `[1, max_num_seqs]`. In the common case,
        `max_num_seqs` is 256, and the cudagraph batch sizes will be
        `[1, 2, 4, 8, 16, 24, 32, 40, ..., 256]`.

        However, if users specify the cudagraph capture sizes through
        compilation config, we will use the specified sizes instead.

        In the end, `vllm_config.compilation_config.cudagraph_capture_sizes`
        will be the final sizes to capture cudagraph (in descending order).

        During runtime, if batchsize is larger than
        `vllm_config.compilation_config.cudagraph_capture_sizes`,
        no cudagraph will be used.
        If the batch size is no larger than
        `vllm_config.compilation_config.cudagraph_capture_sizes`,
        we can quickly find the padded graph size for a given batch size by
        looking up `vllm_config.compilation_config.bs_to_padded_graph_size`.
        """

        # calculate the default `batch_size_capture_list`
        if not envs.VLLM_USE_V1:
            batch_size_capture_list = []
            max_batchsize_to_capture = 0
            if self.scheduler_config is not None and \
                self.model_config is not None and \
                    not self.model_config.enforce_eager:

                possible_sizes = [1, 2, 4] + [8 * i for i in range(1, 1025)]
                if self.parallel_config.tensor_parallel_size > 1 and \
                    self.compilation_config.pass_config.enable_sequence_parallelism:
                    possible_sizes = self.update_sizes_for_sequence_parallelism(
                        possible_sizes)

                # find the minimum size that is larger than max_num_seqs,
                # which then becomes the max_batchsize_to_capture
                larger_sizes = [
                    x for x in possible_sizes
                    if x >= self.scheduler_config.max_num_seqs
                ]
                if larger_sizes:
                    max_batchsize_to_capture = larger_sizes[0]
                else:
                    max_batchsize_to_capture = possible_sizes[-1]

                # filter out the sizes that are
                # larger than max_batchsize_to_capture
                batch_size_capture_list = [
                    size for size in possible_sizes
                    if size <= max_batchsize_to_capture
                ]
        else:
            batch_size_capture_list = []
            if self.model_config is not None and \
                not self.model_config.enforce_eager:
                cuda_graph_sizes = self.scheduler_config.cuda_graph_sizes
                if len(cuda_graph_sizes) == 1:
                    batch_size_capture_list = [1, 2, 4] + [
                        i for i in range(8, cuda_graph_sizes[0] + 1, 8)
                    ]
                elif len(cuda_graph_sizes) > 1:
                    batch_size_capture_list = sorted(cuda_graph_sizes)
                else:
                    raise TypeError(f"Invalid value for {cuda_graph_sizes=}.")
                if self.parallel_config.tensor_parallel_size > 1 and \
                    self.compilation_config.pass_config.enable_sequence_parallelism:
                    batch_size_capture_list = \
                        self.update_sizes_for_sequence_parallelism(batch_size_capture_list)
                max_num_tokens = self.scheduler_config.max_num_batched_tokens
                batch_size_capture_list = [
                    size for size in batch_size_capture_list
                    if size <= max_num_tokens
                ]

        self.compilation_config.init_with_cudagraph_sizes(
            batch_size_capture_list)

    def __str__(self):
        return (
            f"model={self.model_config.model!r},"
            f" speculative_config={self.speculative_config!r},"
            f" tokenizer={self.model_config.tokenizer!r}, "
            f"skip_tokenizer_init={self.model_config.skip_tokenizer_init},"
            f" tokenizer_mode={self.model_config.tokenizer_mode}, "
            f"revision={self.model_config.revision}, "
            f"override_neuron_config={self.model_config.override_neuron_config},"
            f" tokenizer_revision={self.model_config.tokenizer_revision}, "
            f"trust_remote_code={self.model_config.trust_remote_code}, "
            f"dtype={self.model_config.dtype}, "
            f"max_seq_len={self.model_config.max_model_len},"
            f" download_dir={self.load_config.download_dir!r}, "
            f"load_format={self.load_config.load_format}, "
            f"tensor_parallel_size={self.parallel_config.tensor_parallel_size},"
            f" pipeline_parallel_size={self.parallel_config.pipeline_parallel_size}, "  # noqa
            f"disable_custom_all_reduce={self.parallel_config.disable_custom_all_reduce}, "  # noqa
            f"quantization={self.model_config.quantization}, "
            f"enforce_eager={self.model_config.enforce_eager}, "
            f"kv_cache_dtype={self.cache_config.cache_dtype}, "
            f" device_config={self.device_config.device}, "
            f"decoding_config={self.decoding_config!r}, "
            f"observability_config={self.observability_config!r}, "
            f"seed={self.model_config.seed}, "
            f"served_model_name={self.model_config.served_model_name}, "
            f"num_scheduler_steps={self.scheduler_config.num_scheduler_steps}, "
            f"multi_step_stream_outputs={self.scheduler_config.multi_step_stream_outputs}, "  # noqa
            f"enable_prefix_caching={self.cache_config.enable_prefix_caching}, "
            f"chunked_prefill_enabled={self.scheduler_config.chunked_prefill_enabled}, "  # noqa
            f"use_async_output_proc={self.model_config.use_async_output_proc}, "
            f"pooler_config={self.model_config.pooler_config!r}, "
            f"compilation_config={self.compilation_config!r}")


_current_vllm_config: Optional[VllmConfig] = None


@contextmanager
def set_current_vllm_config(vllm_config: VllmConfig, check_compile=False):
    """
    Temporarily set the current vLLM config.
    Used during model initialization.
    We save the current vLLM config in a global variable,
    so that all modules can access it, e.g. custom ops
    can access the vLLM config to determine how to dispatch.
    """
    global _current_vllm_config
    old_vllm_config = _current_vllm_config
    from vllm.compilation.counter import compilation_counter
    num_models_seen = compilation_counter.num_models_seen
    try:
        _current_vllm_config = vllm_config
        yield
    except Exception:
        raise
    else:
        logger.debug("enabled custom ops: %s",
                     vllm_config.compilation_config.enabled_custom_ops)
        logger.debug("disabled custom ops: %s",
                     vllm_config.compilation_config.disabled_custom_ops)
        if check_compile and \
            vllm_config.compilation_config.level == CompilationLevel.PIECEWISE \
            and compilation_counter.num_models_seen == num_models_seen:
            # If the model supports compilation,
            # compilation_counter.num_models_seen should be increased
            # by at least 1.
            # If it is not increased, it means the model does not support
            # compilation (does not have @support_torch_compile decorator).
            logger.warning(
                "`torch.compile` is turned on, but the model %s"
                " does not support it. Please open an issue on GitHub"
                " if you want it to be supported.",
                vllm_config.model_config.model)
    finally:
        _current_vllm_config = old_vllm_config


def get_current_vllm_config() -> VllmConfig:
    if _current_vllm_config is None:
        # in ci, usually when we test custom ops/modules directly,
        # we don't set the vllm config. In that case, we set a default
        # config.
        logger.warning("Current vLLM config is not set.")
        from vllm.config import VllmConfig
        return VllmConfig()
    return _current_vllm_config


def contains_object_print(text):
    """
    Check if the text looks like a printed Python object, e.g.
    contains any substring matching the pattern: "at 0xFFFFFFF>"
    We match against 0x followed by 2-16 hex chars (there's
    a max of 16 on a 64 bit system).

    Args:
        text (str): The text to check

    Returns:
        result (bool): `True` if a match is found, `False` otherwise.
    """
    pattern = r'at 0x[a-fA-F0-9]{2,16}>'
    match = re.search(pattern, text)
    return match is not None


def assert_hashable(text):
    if not contains_object_print(text):
        return True
    raise AssertionError(
        f"vLLM tried to hash some configs that may have Python objects ids "
        f"in them. This is a bug, please file an issue. "
        f"Text being hashed: {text}")


T = TypeVar("T")


def get_layers_from_vllm_config(vllm_config: VllmConfig,
                                layer_type: type[T]) -> dict[str, T]:
    return {
        layer_name: layer
        for layer_name, layer in
        vllm_config.compilation_config.static_forward_context.items()
        if isinstance(layer, layer_type)
    }<|MERGE_RESOLUTION|>--- conflicted
+++ resolved
@@ -674,9 +674,6 @@
     def _init_pooler_config(self) -> Optional["PoolerConfig"]:
 
         if self.runner_type == "pooling":
-            logger.warning("CUDA graph is not supported for pooling yet, "
-                           "fallback to the eager mode.")
-            self.enforce_eager = True
             if isinstance(self.override_pooler_config, dict):
                 self.override_pooler_config = PoolerConfig(
                     **self.override_pooler_config)
@@ -4350,15 +4347,8 @@
             disable_cascade_reasons.append(
                 "full_cuda_graph is not supported with "
                 "cascade attention. Disabling cascade attention.")
-<<<<<<< HEAD
 
         disable_chunked_prefill_reasons: list[str] = []
-
-        if self.model_config and self.model_config.use_mla and \
-            not (current_platform.is_cuda() or current_platform.is_rocm()):
-            disable_chunked_prefill_reasons.append(
-                "MLA is enabled on a non-GPU platform; forcing chunked "
-                "prefill and prefix caching to be disabled.")
 
         if self.model_config and self.model_config.pooler_config:
             pooling_type = self.model_config.pooler_config.pooling_type
@@ -4378,11 +4368,8 @@
             self.scheduler_config.long_prefill_token_threshold = 0
             self.scheduler_config.max_num_batched_tokens = max(
                 self.scheduler_config.max_model_len,
-                _DEFAULT_MAX_NUM_BATCHED_TOKENS)
-
-=======
-            self.model_config.disable_cascade_attn = True
->>>>>>> 58738772
+                DEFAULT_MAX_NUM_BATCHED_TOKENS)
+
             if self.cache_config is not None:
                 self.cache_config.enable_prefix_caching = False
 
