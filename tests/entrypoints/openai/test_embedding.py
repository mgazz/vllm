# SPDX-License-Identifier: Apache-2.0

import base64

import numpy as np
import openai
import pytest
import pytest_asyncio
import requests

from vllm.entrypoints.openai.protocol import EmbeddingResponse
from vllm.transformers_utils.tokenizer import get_tokenizer

from ...models.embedding.utils import check_embeddings_close
from ...utils import RemoteOpenAIServer

MODEL_NAME = "intfloat/multilingual-e5-small"
DUMMY_CHAT_TEMPLATE = """{% for message in messages %}{{message['role'] + ': ' + message['content'] + '\\n'}}{% endfor %}"""  # noqa: E501


@pytest.fixture(autouse=True)
def v1(run_with_both_engines):
    # Simple autouse wrapper to run both engines for each test
    # This can be promoted up to conftest.py to run for every
    # test in a package
    pass


@pytest.fixture(scope="module")
def server():
    args = [
        "--task",
        "embed",
        # use half precision for speed and memory savings in CI environment
        "--dtype",
        "bfloat16",
        "--enforce-eager",
        "--max-model-len",
        "512",
        "--chat-template",
        DUMMY_CHAT_TEMPLATE,
    ]

    with RemoteOpenAIServer(MODEL_NAME, args) as remote_server:
        yield remote_server


@pytest_asyncio.fixture
async def client(server):
    async with server.get_async_client() as async_client:
        yield async_client


@pytest.mark.asyncio
@pytest.mark.parametrize("model_name", [MODEL_NAME])
async def test_single_embedding(client: openai.AsyncOpenAI, model_name: str):
    input_texts = [
        "The chef prepared a delicious meal.",
    ]

    # test single embedding
    embedding_response = await client.embeddings.create(
        model=model_name,
        input=input_texts,
        encoding_format="float",
    )
    embeddings = EmbeddingResponse.model_validate(
        embedding_response.model_dump(mode="json"))

    assert embeddings.id is not None
    assert len(embeddings.data) == 1
    assert len(embeddings.data[0].embedding) == 384
    assert embeddings.usage.completion_tokens == 0
    assert embeddings.usage.prompt_tokens == 11
    assert embeddings.usage.total_tokens == 11

    # test using token IDs
    input_tokens = [1, 1, 1, 1, 1]
    embedding_response = await client.embeddings.create(
        model=model_name,
        input=input_tokens,
        encoding_format="float",
    )
    embeddings = EmbeddingResponse.model_validate(
        embedding_response.model_dump(mode="json"))

    assert embeddings.id is not None
    assert len(embeddings.data) == 1
    assert len(embeddings.data[0].embedding) == 384
    assert embeddings.usage.completion_tokens == 0
    assert embeddings.usage.prompt_tokens == 5
    assert embeddings.usage.total_tokens == 5


@pytest.mark.asyncio
@pytest.mark.parametrize("model_name", [MODEL_NAME])
async def test_batch_embedding(client: openai.AsyncOpenAI, model_name: str):
    # test list[str]
    input_texts = [
        "The cat sat on the mat.", "A feline was resting on a rug.",
        "Stars twinkle brightly in the night sky."
    ]
    embedding_response = await client.embeddings.create(
        model=model_name,
        input=input_texts,
        encoding_format="float",
    )
    embeddings = EmbeddingResponse.model_validate(
        embedding_response.model_dump(mode="json"))

    assert embeddings.id is not None
    assert len(embeddings.data) == 3
    assert len(embeddings.data[0].embedding) == 384
    assert embeddings.usage.completion_tokens == 0
    assert embeddings.usage.prompt_tokens == 33
    assert embeddings.usage.total_tokens == 33

    # test list[list[int]]
    input_tokens = [[4, 5, 7, 9, 20], [15, 29, 499], [24, 24, 24, 24, 24],
                    [25, 32, 64, 77]]
    embedding_response = await client.embeddings.create(
        model=model_name,
        input=input_tokens,
        encoding_format="float",
    )
    embeddings = EmbeddingResponse.model_validate(
        embedding_response.model_dump(mode="json"))

    assert embeddings.id is not None
    assert len(embeddings.data) == 4
    assert len(embeddings.data[0].embedding) == 384
    assert embeddings.usage.completion_tokens == 0
    assert embeddings.usage.prompt_tokens == 17
    assert embeddings.usage.total_tokens == 17


@pytest.mark.asyncio
@pytest.mark.parametrize("model_name", [MODEL_NAME])
async def test_conversation_embedding(server: RemoteOpenAIServer,
                                      client: openai.AsyncOpenAI,
                                      model_name: str):
    messages = [{
        "role": "user",
        "content": "The cat sat on the mat.",
    }, {
        "role": "assistant",
        "content": "A feline was resting on a rug.",
    }, {
        "role": "user",
        "content": "Stars twinkle brightly in the night sky.",
    }]

    chat_response = requests.post(
        server.url_for("v1/embeddings"),
        json={
            "model": model_name,
            "messages": messages,
            "encoding_format": "float",
        },
    )
    chat_response.raise_for_status()
    chat_embeddings = EmbeddingResponse.model_validate(chat_response.json())

    tokenizer = get_tokenizer(tokenizer_name=model_name, tokenizer_mode="fast")
    prompt = tokenizer.apply_chat_template(
        messages,
        chat_template=DUMMY_CHAT_TEMPLATE,
        add_generation_prompt=True,
        continue_final_message=False,
        tokenize=False,
    )
    completion_response = await client.embeddings.create(
        model=model_name,
        input=prompt,
        encoding_format="float",
        # To be consistent with chat
        extra_body={"add_special_tokens": False},
    )
    completion_embeddings = EmbeddingResponse.model_validate(
        completion_response.model_dump(mode="json"))

    assert chat_embeddings.id is not None
    assert completion_embeddings.id is not None
    assert chat_embeddings.created <= completion_embeddings.created
    assert chat_embeddings.model_dump(
        exclude={"id", "created"}) == (completion_embeddings.model_dump(
            exclude={"id", "created"}))


@pytest.mark.asyncio
@pytest.mark.parametrize("model_name", [MODEL_NAME])
async def test_batch_base64_embedding(client: openai.AsyncOpenAI,
                                      model_name: str):
    input_texts = [
        "Hello my name is",
        "The best thing about vLLM is that it supports many different models"
    ]

    responses_float = await client.embeddings.create(input=input_texts,
                                                     model=model_name,
                                                     encoding_format="float")
    float_data = [d.embedding for d in responses_float.data]

    responses_base64 = await client.embeddings.create(input=input_texts,
                                                      model=model_name,
                                                      encoding_format="base64")
    base64_data = []
    for data in responses_base64.data:
        base64_data.append(
            np.frombuffer(base64.b64decode(data.embedding),
                          dtype="float32").tolist())

    check_embeddings_close(
<<<<<<< HEAD
        embeddings_0_lst=[d.embedding for d in responses_float.data],
        embeddings_1_lst=decoded_responses_base64_data,
        name_0="float",
        name_1="base64",
        tol=1e-2,
=======
        embeddings_0_lst=float_data,
        embeddings_1_lst=base64_data,
        name_0="float",
        name_1="base64",
>>>>>>> 98d01d3c
    )

    # Default response is float32 decoded from base64 by OpenAI Client
    responses_default = await client.embeddings.create(input=input_texts,
                                                       model=model_name)
<<<<<<< HEAD
    check_embeddings_close(
        embeddings_0_lst=[d.embedding for d in responses_float.data],
        embeddings_1_lst=[d.embedding for d in responses_default.data],
        name_0="float",
        name_1="default",
        tol=1e-2,
=======
    default_data = [d.embedding for d in responses_default.data]

    check_embeddings_close(
        embeddings_0_lst=float_data,
        embeddings_1_lst=default_data,
        name_0="float",
        name_1="default",
>>>>>>> 98d01d3c
    )


@pytest.mark.asyncio
@pytest.mark.parametrize("model_name", [MODEL_NAME])
async def test_single_embedding_truncation(client: openai.AsyncOpenAI,
                                           model_name: str):
    input_texts = [
        "Como o Brasil pode fomentar o desenvolvimento de modelos de IA?",
    ]

    # test single embedding
    embedding_response = await client.embeddings.create(
        model=model_name,
        input=input_texts,
        extra_body={"truncate_prompt_tokens": 10})
    embeddings = EmbeddingResponse.model_validate(
        embedding_response.model_dump(mode="json"))

    assert embeddings.id is not None
    assert len(embeddings.data) == 1
    assert len(embeddings.data[0].embedding) == 384
    assert embeddings.usage.completion_tokens == 0
    assert embeddings.usage.prompt_tokens == 10
    assert embeddings.usage.total_tokens == 10

    input_tokens = [
        1, 24428, 289, 18341, 26165, 285, 19323, 283, 289, 26789, 3871, 28728,
        9901, 340, 2229, 385, 340, 315, 28741, 28804, 2
    ]
    embedding_response = await client.embeddings.create(
        model=model_name,
        input=input_tokens,
        extra_body={"truncate_prompt_tokens": 10})
    embeddings = EmbeddingResponse.model_validate(
        embedding_response.model_dump(mode="json"))

    assert embeddings.id is not None
    assert len(embeddings.data) == 1
    assert len(embeddings.data[0].embedding) == 384
    assert embeddings.usage.completion_tokens == 0
    assert embeddings.usage.prompt_tokens == 10
    assert embeddings.usage.total_tokens == 10


@pytest.mark.asyncio
@pytest.mark.parametrize("model_name", [MODEL_NAME])
async def test_single_embedding_truncation_invalid(client: openai.AsyncOpenAI,
                                                   model_name: str):
    input_texts = [
        "Como o Brasil pode fomentar o desenvolvimento de modelos de IA?",
    ]

    with pytest.raises(openai.BadRequestError):
        response = await client.embeddings.create(
            model=model_name,
            input=input_texts,
            extra_body={"truncate_prompt_tokens": 8193})
        assert "error" in response.object
        assert "truncate_prompt_tokens value is greater than max_model_len. "\
               "Please, select a smaller truncation size." in response.message<|MERGE_RESOLUTION|>--- conflicted
+++ resolved
@@ -211,31 +211,15 @@
                           dtype="float32").tolist())
 
     check_embeddings_close(
-<<<<<<< HEAD
-        embeddings_0_lst=[d.embedding for d in responses_float.data],
-        embeddings_1_lst=decoded_responses_base64_data,
-        name_0="float",
-        name_1="base64",
-        tol=1e-2,
-=======
         embeddings_0_lst=float_data,
         embeddings_1_lst=base64_data,
         name_0="float",
         name_1="base64",
->>>>>>> 98d01d3c
     )
 
     # Default response is float32 decoded from base64 by OpenAI Client
     responses_default = await client.embeddings.create(input=input_texts,
                                                        model=model_name)
-<<<<<<< HEAD
-    check_embeddings_close(
-        embeddings_0_lst=[d.embedding for d in responses_float.data],
-        embeddings_1_lst=[d.embedding for d in responses_default.data],
-        name_0="float",
-        name_1="default",
-        tol=1e-2,
-=======
     default_data = [d.embedding for d in responses_default.data]
 
     check_embeddings_close(
@@ -243,7 +227,6 @@
         embeddings_1_lst=default_data,
         name_0="float",
         name_1="default",
->>>>>>> 98d01d3c
     )
 
 
